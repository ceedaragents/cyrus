--- conflicted
+++ resolved
@@ -184,7 +184,7 @@
     dependencies:
       '@anthropic-ai/claude-agent-sdk':
         specifier: ^0.1.28
-        version: 0.1.28(zod@4.1.12)
+        version: 0.1.31(zod@3.25.76)
       '@linear/sdk':
         specifier: ^60.0.0
         version: 60.0.0
@@ -218,12 +218,6 @@
       file-type:
         specifier: ^18.7.0
         version: 18.7.0
-      fs-extra:
-        specifier: ^11.3.2
-        version: 11.3.2
-      zod:
-        specifier: ^4.1.12
-        version: 4.1.12
     devDependencies:
       '@types/fs-extra':
         specifier: ^11.0.4
@@ -250,16 +244,11 @@
   packages/linear-event-transport:
     dependencies:
       '@linear/sdk':
-<<<<<<< HEAD
         specifier: ^60.0.0
         version: 60.0.0
       cyrus-core:
         specifier: workspace:*
         version: link:../core
-=======
-        specifier: ^58.0.0
-        version: 58.1.0
->>>>>>> 63a6d147
       fastify:
         specifier: ^5.2.0
         version: 5.6.1
@@ -274,13 +263,8 @@
   packages/simple-agent-runner:
     dependencies:
       '@anthropic-ai/claude-agent-sdk':
-<<<<<<< HEAD
-        specifier: ^0.1.28
-        version: 0.1.28(zod@4.1.12)
-=======
         specifier: ^0.1.31
         version: 0.1.31(zod@3.25.76)
->>>>>>> 63a6d147
       cyrus-claude-runner:
         specifier: workspace:*
         version: link:../claude-runner
@@ -657,13 +641,6 @@
   '@jridgewell/trace-mapping@0.3.31':
     resolution: {integrity: sha512-zzNR+SdQSDJzc8joaeP8QQoCQr8NuYx2dIIytl1QeBEZHJ9uW6hebsrYgbz8hJwUQao3TWCMtmfV8Nu1twOLAw==}
 
-<<<<<<< HEAD
-=======
-  '@linear/sdk@58.1.0':
-    resolution: {integrity: sha512-sqzo1j+uZsxeJlMTV2mrBH3yukB/liev7IySmkZil0ka7ic6b4RE9Jk3x+ohw8YgYB52IRR3SPWzhWu96E6W9g==}
-    engines: {node: '>=12.x', yarn: 1.x}
-
->>>>>>> 63a6d147
   '@linear/sdk@60.0.0':
     resolution: {integrity: sha512-6mllj354yC4iJ3euXvijisCQdTIlr77gpUl9Oit8qJYGXegtHZv+RwySdiLfNS6bXQy/Z5e0IYXXNg2sv9UrUQ==}
     engines: {node: '>=12.x', yarn: 1.x}
@@ -2406,9 +2383,6 @@
   zod@3.25.76:
     resolution: {integrity: sha512-gzUt/qt81nXsFGKIFcC3YnfEAx5NkunCfnDlvuBSSFS02bcXu4Lmea0AFIUwbLWxWPx3d9p8S5QoaujKcNQxcQ==}
 
-  zod@4.1.12:
-    resolution: {integrity: sha512-JInaHOamG8pt5+Ey8kGmdcAcg3OL9reK8ltczgHTAwNhMys/6ThXHityHxVV2p3fkw/c+MAvBHFVYHFZDmjMCQ==}
-
 snapshots:
 
   '@ampproject/remapping@2.3.0':
@@ -2427,22 +2401,7 @@
       '@img/sharp-linux-x64': 0.33.5
       '@img/sharp-win32-x64': 0.33.5
 
-<<<<<<< HEAD
-  '@anthropic-ai/claude-agent-sdk@0.1.28(zod@4.1.12)':
-    dependencies:
-      zod: 4.1.12
-    optionalDependencies:
-      '@img/sharp-darwin-arm64': 0.33.5
-      '@img/sharp-darwin-x64': 0.33.5
-      '@img/sharp-linux-arm': 0.33.5
-      '@img/sharp-linux-arm64': 0.33.5
-      '@img/sharp-linux-x64': 0.33.5
-      '@img/sharp-win32-x64': 0.33.5
-
-  '@anthropic-ai/sdk@0.67.0(zod@3.25.76)':
-=======
   '@anthropic-ai/sdk@0.68.0(zod@3.25.76)':
->>>>>>> 63a6d147
     dependencies:
       json-schema-to-ts: 3.1.1
     optionalDependencies:
@@ -2521,36 +2480,20 @@
     optional: true
 
   '@esbuild/freebsd-arm64@0.25.10':
-<<<<<<< HEAD
     optional: true
 
   '@esbuild/freebsd-x64@0.25.10':
     optional: true
 
-=======
-    optional: true
-
-  '@esbuild/freebsd-x64@0.25.10':
-    optional: true
-
->>>>>>> 63a6d147
   '@esbuild/linux-arm64@0.25.10':
     optional: true
 
   '@esbuild/linux-arm@0.25.10':
-<<<<<<< HEAD
     optional: true
 
   '@esbuild/linux-ia32@0.25.10':
     optional: true
 
-=======
-    optional: true
-
-  '@esbuild/linux-ia32@0.25.10':
-    optional: true
-
->>>>>>> 63a6d147
   '@esbuild/linux-loong64@0.25.10':
     optional: true
 
@@ -2686,17 +2629,6 @@
       '@jridgewell/resolve-uri': 3.1.2
       '@jridgewell/sourcemap-codec': 1.5.5
 
-<<<<<<< HEAD
-=======
-  '@linear/sdk@58.1.0':
-    dependencies:
-      '@graphql-typed-document-node/core': 3.2.0(graphql@15.10.1)
-      graphql: 15.10.1
-      isomorphic-unfetch: 3.1.0
-    transitivePeerDependencies:
-      - encoding
-
->>>>>>> 63a6d147
   '@linear/sdk@60.0.0':
     dependencies:
       '@graphql-typed-document-node/core': 3.2.0(graphql@15.10.1)
@@ -4459,10 +4391,4 @@
 
   yocto-queue@1.2.1: {}
 
-<<<<<<< HEAD
-  zod@3.25.76: {}
-
-  zod@4.1.12: {}
-=======
-  zod@3.25.76: {}
->>>>>>> 63a6d147
+  zod@3.25.76: {}