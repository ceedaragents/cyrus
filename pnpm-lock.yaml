--- conflicted
+++ resolved
@@ -95,19 +95,11 @@
   packages/claude-runner:
     dependencies:
       '@anthropic-ai/claude-agent-sdk':
-<<<<<<< HEAD
         specifier: ^0.1.52
-        version: 0.1.52(zod@3.25.76)
+        version: 0.1.54(zod@4.1.12)
       '@anthropic-ai/sdk':
         specifier: ^0.71.0
-        version: 0.71.0(zod@3.25.76)
-=======
-        specifier: ^0.1.42
-        version: 0.1.42(zod@4.1.12)
-      '@anthropic-ai/sdk':
-        specifier: ^0.69.0
-        version: 0.69.0(zod@4.1.12)
->>>>>>> ee7f28c2
+        version: 0.71.0(zod@4.1.12)
       '@linear/sdk':
         specifier: ^64.0.0
         version: 64.0.0
@@ -181,12 +173,8 @@
   packages/core:
     dependencies:
       '@anthropic-ai/claude-agent-sdk':
-        specifier: ^0.1.42
-<<<<<<< HEAD
-        version: 0.1.52(zod@3.25.76)
-=======
-        version: 0.1.42(zod@4.1.12)
->>>>>>> ee7f28c2
+        specifier: ^0.1.52
+        version: 0.1.54(zod@4.1.12)
       '@linear/sdk':
         specifier: ^64.0.0
         version: 64.0.0
@@ -324,13 +312,8 @@
   packages/simple-agent-runner:
     dependencies:
       '@anthropic-ai/claude-agent-sdk':
-<<<<<<< HEAD
         specifier: ^0.1.52
-        version: 0.1.52(zod@3.25.76)
-=======
-        specifier: ^0.1.42
-        version: 0.1.42(zod@4.1.12)
->>>>>>> ee7f28c2
+        version: 0.1.54(zod@4.1.12)
       cyrus-claude-runner:
         specifier: workspace:*
         version: link:../claude-runner
@@ -354,8 +337,8 @@
     resolution: {integrity: sha512-30iZtAPgz+LTIYoeivqYo853f02jBYSd5uGnGpkFV0M3xOt9aN73erkgYAmZU43x4VfqcnLxW9Kpg3R5LC4YYw==}
     engines: {node: '>=6.0.0'}
 
-  '@anthropic-ai/claude-agent-sdk@0.1.52':
-    resolution: {integrity: sha512-yF8N05+9NRbqYA/h39jQ726HTQFrdXXp7pEfDNKIJ2c4FdWvEjxBA/8ciZIebN6/PyvGDcbEp3yq2Co4rNpg6A==}
+  '@anthropic-ai/claude-agent-sdk@0.1.54':
+    resolution: {integrity: sha512-NVdtI63qu+ukIVHvB2Gx4weSlZS8R4l7PiogKg59TlpmzhBI9oZr1hy9MTKf1ujtKwM0m8cqT0odvPVyGuf/+Q==}
     engines: {node: '>=18.0.0'}
     peerDependencies:
       zod: ^3.24.1
@@ -3583,11 +3566,7 @@
       '@jridgewell/gen-mapping': 0.3.13
       '@jridgewell/trace-mapping': 0.3.31
 
-<<<<<<< HEAD
-  '@anthropic-ai/claude-agent-sdk@0.1.52(zod@3.25.76)':
-=======
-  '@anthropic-ai/claude-agent-sdk@0.1.42(zod@4.1.12)':
->>>>>>> ee7f28c2
+  '@anthropic-ai/claude-agent-sdk@0.1.54(zod@4.1.12)':
     dependencies:
       zod: 4.1.12
     optionalDependencies:
@@ -3600,11 +3579,7 @@
       '@img/sharp-linuxmusl-x64': 0.33.5
       '@img/sharp-win32-x64': 0.33.5
 
-<<<<<<< HEAD
-  '@anthropic-ai/sdk@0.71.0(zod@3.25.76)':
-=======
-  '@anthropic-ai/sdk@0.69.0(zod@4.1.12)':
->>>>>>> ee7f28c2
+  '@anthropic-ai/sdk@0.71.0(zod@4.1.12)':
     dependencies:
       json-schema-to-ts: 3.1.1
     optionalDependencies:
