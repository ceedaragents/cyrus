--- conflicted
+++ resolved
@@ -105,13 +105,8 @@
   packages/claude-runner:
     dependencies:
       '@anthropic-ai/claude-agent-sdk':
-<<<<<<< HEAD
-        specifier: ^0.1.13
+        specifier: ^0.1.14
         version: 0.1.14(zod@3.25.76)
-=======
-        specifier: ^0.1.14
-        version: 0.1.14(zod@3.25.75)
->>>>>>> 74778ad7
       '@anthropic-ai/sdk':
         specifier: ^0.65.0
         version: 0.65.0(zod@3.25.76)
@@ -2542,11 +2537,7 @@
       '@jridgewell/gen-mapping': 0.3.13
       '@jridgewell/trace-mapping': 0.3.31
 
-<<<<<<< HEAD
   '@anthropic-ai/claude-agent-sdk@0.1.14(zod@3.25.76)':
-=======
-  '@anthropic-ai/claude-agent-sdk@0.1.14(zod@3.25.75)':
->>>>>>> 74778ad7
     dependencies:
       zod: 3.25.76
     optionalDependencies:
