{
	"name": "cyrus-claude-runner",
<<<<<<< HEAD
	"version": "0.2.3",
	"description": "Claude process spawning and management for Cyrus",
=======
	"version": "0.2.1",
	"description": "Claude CLI execution wrapper for Cyrus",
>>>>>>> ee7f28c2
	"type": "module",
	"main": "dist/index.js",
	"types": "dist/index.d.ts",
	"files": [
		"dist"
	],
	"scripts": {
		"build": "tsc",
		"dev": "tsc --watch",
		"test": "vitest",
		"test:run": "vitest run",
		"typecheck": "tsc --noEmit"
	},
	"dependencies": {
		"@anthropic-ai/claude-agent-sdk": "^0.1.52",
		"@anthropic-ai/sdk": "^0.71.0",
		"@linear/sdk": "^64.0.0",
		"cyrus-core": "workspace:*",
		"dotenv": "^16.4.5",
		"fs-extra": "^11.3.2",
		"openai": "^6.9.1",
		"zod": "^4.1.12"
	},
	"devDependencies": {
		"@types/fs-extra": "^11.0.4",
		"@types/node": "^20.0.0",
		"tsx": "^4.19.2",
		"typescript": "^5.3.3",
		"vitest": "^1.1.0"
	},
	"publishConfig": {
		"access": "public"
	}
}<|MERGE_RESOLUTION|>--- conflicted
+++ resolved
@@ -1,12 +1,7 @@
 {
 	"name": "cyrus-claude-runner",
-<<<<<<< HEAD
 	"version": "0.2.3",
-	"description": "Claude process spawning and management for Cyrus",
-=======
-	"version": "0.2.1",
 	"description": "Claude CLI execution wrapper for Cyrus",
->>>>>>> ee7f28c2
 	"type": "module",
 	"main": "dist/index.js",
 	"types": "dist/index.d.ts",
