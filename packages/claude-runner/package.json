{
  "name": "cyrus-claude-runner",
<<<<<<< HEAD
  "version": "0.0.13-alpha.0",
=======
  "version": "0.0.14",
>>>>>>> 97218923
  "description": "Claude process spawning and management for Cyrus",
  "type": "module",
  "main": "dist/index.js",
  "types": "dist/index.d.ts",
  "files": [
    "dist"
  ],
  "scripts": {
    "build": "tsc",
    "dev": "tsc --watch",
    "test": "vitest",
    "test:run": "vitest run",
    "typecheck": "tsc --noEmit"
  },
  "dependencies": {
    "@anthropic-ai/claude-code": "^1.0.61",
    "@anthropic-ai/sdk": "^0.57.0"
  },
  "devDependencies": {
    "@types/node": "^20.0.0",
    "dotenv": "^16.5.0",
    "typescript": "^5.3.3",
    "vitest": "^1.1.0"
  },
  "publishConfig": {
    "access": "public"
  }
}<|MERGE_RESOLUTION|>--- conflicted
+++ resolved
@@ -1,10 +1,6 @@
 {
   "name": "cyrus-claude-runner",
-<<<<<<< HEAD
-  "version": "0.0.13-alpha.0",
-=======
   "version": "0.0.14",
->>>>>>> 97218923
   "description": "Claude process spawning and management for Cyrus",
   "type": "module",
   "main": "dist/index.js",
