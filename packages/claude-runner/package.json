--- conflicted
+++ resolved
@@ -16,11 +16,7 @@
 		"typecheck": "tsc --noEmit"
 	},
 	"dependencies": {
-<<<<<<< HEAD
 		"@anthropic-ai/claude-code": "^1.0.84",
-=======
-		"@anthropic-ai/claude-code": "1.0.83",
->>>>>>> b5154ddf
 		"@anthropic-ai/sdk": "^0.60.0"
 	},
 	"devDependencies": {
