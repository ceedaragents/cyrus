--- conflicted
+++ resolved
@@ -16,11 +16,7 @@
     "typecheck": "tsc --noEmit"
   },
   "dependencies": {
-<<<<<<< HEAD
     "@anthropic-ai/claude-code": "^1.0.22"
-=======
-    "cyrus-claude-parser": "workspace:*"
->>>>>>> 0c59ca16
   },
   "devDependencies": {
     "@types/node": "^20.0.0",
