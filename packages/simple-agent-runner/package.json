--- conflicted
+++ resolved
@@ -16,14 +16,9 @@
 		"typecheck": "tsc --noEmit"
 	},
 	"dependencies": {
-<<<<<<< HEAD
 		"@anthropic-ai/claude-agent-sdk": "^0.1.52",
-		"cyrus-claude-runner": "workspace:*"
-=======
-		"@anthropic-ai/claude-agent-sdk": "^0.1.42",
 		"cyrus-claude-runner": "workspace:*",
 		"cyrus-core": "workspace:*"
->>>>>>> ee7f28c2
 	},
 	"devDependencies": {
 		"@types/node": "^20.0.0",
