--- conflicted
+++ resolved
@@ -108,13 +108,11 @@
 	serverHost?: string; // Server host address ('localhost' or '0.0.0.0', default: 'localhost')
 	ngrokAuthToken?: string; // Ngrok auth token for tunnel creation
 
-<<<<<<< HEAD
 	// Issue tracker platform configuration
 	platform?: "linear" | "cli"; // Issue tracker platform type (default: "linear")
-=======
+
 	// Linear configuration (global)
 	linearWorkspaceSlug?: string; // Linear workspace URL slug (e.g., "ceedar" from "https://linear.app/ceedar/...")
->>>>>>> 6c9ca265
 
 	// Claude config (shared across all repos)
 	defaultAllowedTools?: string[];
