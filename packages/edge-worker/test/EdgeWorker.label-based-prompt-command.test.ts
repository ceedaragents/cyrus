--- conflicted
+++ resolved
@@ -326,10 +326,6 @@
 		expect(capturedClaudeRunnerConfig.appendSystemPrompt).toContain(
 			"You are in debugger mode. Fix bugs systematically.",
 		);
-<<<<<<< HEAD
-=======
-		// Note: LAST_MESSAGE_MARKER removed as part of three-phase execution system
->>>>>>> 08f78506
 	});
 
 	it("should NOT include system prompt content for regular mentions without /label-based-prompt", async () => {
@@ -361,15 +357,7 @@
 		expect(vi.mocked(ClaudeRunner)).toHaveBeenCalled();
 		expect(capturedClaudeRunnerConfig).toBeDefined();
 
-<<<<<<< HEAD
 		// Should NOT include debugger system prompt for regular mentions
 		expect(capturedClaudeRunnerConfig.appendSystemPrompt).toBe("");
-=======
-		// Should NOT include debugger system prompt for regular mentions - only the marker
-		expect(capturedClaudeRunnerConfig.appendSystemPrompt).not.toContain(
-			"You are in debugger mode. Fix bugs systematically.",
-		);
-		// Note: LAST_MESSAGE_MARKER removed as part of three-phase execution system
->>>>>>> 08f78506
 	});
 });