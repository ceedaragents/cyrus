--- conflicted
+++ resolved
@@ -204,7 +204,7 @@
 
 		beforeEach(() => {
 			mockLinearClient = {
-				viewer: Promise.resolve({ id: "agent-user-id" }),
+				viewer: vi.fn().mockResolvedValue({ id: "agent-user-id" }),
 				issue: vi.fn(),
 				createComment: vi.fn().mockResolvedValue({ success: true }),
 			};
@@ -325,12 +325,9 @@
 			// Check if issue was called to fetch sub-issue details
 			expect(mockLinearClient.issue).toHaveBeenCalledWith("sub-issue-123");
 
-<<<<<<< HEAD
-=======
 			// Check if viewer was called to get current user
 			expect(mockLinearClient.viewer).toHaveBeenCalled();
 
->>>>>>> c3b911db
 			// Check if comment was created on parent issue
 			expect(mockLinearClient.createComment).toHaveBeenCalledWith({
 				issueId: "parent-issue-123",
@@ -370,15 +367,12 @@
 
 			mockLinearClient.issue.mockResolvedValue(mockSubIssue);
 
-			// Test the handleIssueStatusChangedWebhook method directly
-			const handleIssueStatusChangedWebhook = (
-				edgeWorker as any
-			).handleIssueStatusChangedWebhook.bind(edgeWorker);
-
-			await handleIssueStatusChangedWebhook(
-				mockStateChangeWebhook,
-				mockRepository,
-			);
+			// Mock the type guard to return true for this test
+			const cyrusCore = await import("cyrus-core");
+			vi.mocked(cyrusCore.isIssueStatusChangedWebhook).mockReturnValue(true);
+
+			const handleWebhook = (edgeWorker as any).handleWebhook.bind(edgeWorker);
+			await handleWebhook(mockStateChangeWebhook, [mockRepository]);
 
 			// Should NOT post a comment since parent lacks orchestrator label
 			expect(mockLinearClient.createComment).not.toHaveBeenCalled();
@@ -413,15 +407,12 @@
 
 			mockLinearClient.issue.mockResolvedValue(mockSubIssue);
 
-			// Test the handleIssueStatusChangedWebhook method directly
-			const handleIssueStatusChangedWebhook = (
-				edgeWorker as any
-			).handleIssueStatusChangedWebhook.bind(edgeWorker);
-
-			await handleIssueStatusChangedWebhook(
-				mockStateChangeWebhook,
-				mockRepository,
-			);
+			// Mock the type guard to return true for this test
+			const cyrusCore = await import("cyrus-core");
+			vi.mocked(cyrusCore.isIssueStatusChangedWebhook).mockReturnValue(true);
+
+			const handleWebhook = (edgeWorker as any).handleWebhook.bind(edgeWorker);
+			await handleWebhook(mockStateChangeWebhook, [mockRepository]);
 
 			// Should NOT post a comment since parent is assigned to someone else
 			expect(mockLinearClient.createComment).not.toHaveBeenCalled();
