{
  "name": "cyrus-edge-worker",
<<<<<<< HEAD
  "version": "0.0.18-alpha.2",
=======
  "version": "0.0.19",
>>>>>>> 97218923
  "description": "Unified edge worker for processing Linear issues with Claude",
  "type": "module",
  "main": "dist/index.js",
  "types": "dist/index.d.ts",
  "files": [
    "dist",
    "prompt-template-v2.md",
    "prompt-template.md",
    "label-prompt-template.md",
    "prompts"
  ],
  "scripts": {
    "build": "tsc",
    "dev": "tsc --watch",
    "test": "vitest",
    "test:run": "vitest run",
    "test:watch": "vitest --watch",
    "test:coverage": "vitest --coverage",
    "typecheck": "tsc --noEmit"
  },
  "dependencies": {
    "@linear/sdk": "^52.0.0",
    "@ngrok/ngrok": "^1.5.1",
    "cyrus-claude-runner": "workspace:*",
    "cyrus-core": "workspace:*",
    "cyrus-ndjson-client": "workspace:*",
    "file-type": "^18.7.0"
  },
  "devDependencies": {
    "@types/node": "^20.0.0",
    "@vitest/coverage-v8": "^1.6.1",
    "axios": "^1.6.0",
    "typescript": "^5.3.3",
    "vitest": "^1.1.0"
  },
  "publishConfig": {
    "access": "public"
  }
}<|MERGE_RESOLUTION|>--- conflicted
+++ resolved
@@ -1,10 +1,6 @@
 {
   "name": "cyrus-edge-worker",
-<<<<<<< HEAD
-  "version": "0.0.18-alpha.2",
-=======
   "version": "0.0.19",
->>>>>>> 97218923
   "description": "Unified edge worker for processing Linear issues with Claude",
   "type": "module",
   "main": "dist/index.js",
