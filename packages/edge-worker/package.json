--- conflicted
+++ resolved
@@ -1,10 +1,6 @@
 {
 	"name": "cyrus-edge-worker",
-<<<<<<< HEAD
-	"version": "0.2.0-rc.2",
-=======
 	"version": "0.2.0",
->>>>>>> 63a6d147
 	"description": "Unified edge worker for processing Linear issues with Claude",
 	"type": "module",
 	"main": "dist/index.js",
@@ -38,13 +34,7 @@
 		"cyrus-linear-event-transport": "workspace:*",
 		"cyrus-simple-agent-runner": "workspace:*",
 		"fastify": "^5.2.0",
-<<<<<<< HEAD
-		"file-type": "^18.7.0",
-		"fs-extra": "^11.3.2",
-		"zod": "^4.1.12"
-=======
 		"file-type": "^18.7.0"
->>>>>>> 63a6d147
 	},
 	"devDependencies": {
 		"@types/fs-extra": "^11.0.4",
