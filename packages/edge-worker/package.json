{
	"name": "cyrus-edge-worker",
	"version": "0.0.39",
	"description": "Unified edge worker for processing Linear issues with Claude",
	"type": "module",
	"main": "dist/edge-worker/src/index.js",
	"types": "dist/edge-worker/src/index.d.ts",
	"files": [
		"dist",
		"prompt-template-v2.md",
		"prompt-template.md",
		"label-prompt-template.md",
		"prompts"
	],
	"scripts": {
		"build": "tsc && npm run copy-prompts",
		"copy-prompts": "mkdir -p dist/prompts/subroutines && cp -r src/prompts/subroutines/*.md dist/prompts/subroutines/",
		"dev": "tsc --watch",
		"test": "vitest",
		"test:run": "vitest run",
		"test:watch": "vitest --watch",
		"test:coverage": "vitest --coverage",
		"typecheck": "tsc --noEmit"
	},
	"dependencies": {
		"@linear/sdk": "^60.0.0",
		"@ngrok/ngrok": "^1.5.1",
<<<<<<< HEAD
		"cyrus-agent-runner": "workspace:*",
=======
		"chokidar": "^4.0.3",
>>>>>>> 08f78506
		"cyrus-claude-runner": "workspace:*",
		"cyrus-core": "workspace:*",
		"cyrus-linear-webhook-client": "workspace:*",
		"cyrus-ndjson-client": "workspace:*",
		"cyrus-simple-agent-runner": "workspace:*",
		"file-type": "^18.7.0"
	},
	"devDependencies": {
		"@types/node": "^20.0.0",
		"@vitest/coverage-v8": "^1.6.1",
		"axios": "^1.6.0",
		"typescript": "^5.3.3",
		"vitest": "^1.1.0",
		"vitest-mock-extended": "^3.1.0"
	},
	"publishConfig": {
		"access": "public"
	}
}<|MERGE_RESOLUTION|>--- conflicted
+++ resolved
@@ -25,11 +25,8 @@
 	"dependencies": {
 		"@linear/sdk": "^60.0.0",
 		"@ngrok/ngrok": "^1.5.1",
-<<<<<<< HEAD
+		"chokidar": "^4.0.3",
 		"cyrus-agent-runner": "workspace:*",
-=======
-		"chokidar": "^4.0.3",
->>>>>>> 08f78506
 		"cyrus-claude-runner": "workspace:*",
 		"cyrus-core": "workspace:*",
 		"cyrus-linear-webhook-client": "workspace:*",
