--- conflicted
+++ resolved
@@ -1,9 +1,12 @@
 import type { Issue as LinearIssue } from "@linear/sdk";
 import type { SDKMessage } from "cyrus-claude-runner";
-import type { CyrusAgentSession, Workspace } from "cyrus-core";
-<<<<<<< HEAD
-import type { OAuthCallbackHandler } from "./SharedApplicationServer.js";
-
+import type {
+	CyrusAgentSession,
+	OAuthCallbackHandler,
+	Workspace,
+} from "cyrus-core";
+
+export type { OAuthCallbackHandler };
 export type RunnerType = "claude" | "codex";
 
 export interface ClaudeRunnerModelConfig {
@@ -90,6 +93,10 @@
 	fallbackModel?: string; // Fallback model if primary model is unavailable
 	runnerModels?: RepositoryRunnerModels; // Per-runner model configuration overrides
 	labelAgentRouting?: RepositoryLabelAgentRoutingRule[]; // Label-based runner routing rules
+
+	// OpenAI configuration (for Sora video generation and DALL-E image generation)
+	openaiApiKey?: string; // OpenAI API key for Sora and DALL-E
+	openaiOutputDirectory?: string; // Directory to save generated media (defaults to workspace path)
 
 	// Label-based system prompt configuration
 	labelPrompts?: {
@@ -183,8 +190,6 @@
 		promptTemplatePath?: string; // Path to custom prompt template
 	};
 }
-=======
->>>>>>> 08f78506
 
 /**
  * Events emitted by EdgeWorker
