import { EventEmitter } from "node:events";
import { mkdir, readdir, readFile, rename, writeFile } from "node:fs/promises";
import {
	basename,
	dirname,
	extname,
	isAbsolute,
	join,
	resolve,
} from "node:path";
import { fileURLToPath } from "node:url";
import {
	type Comment,
	LinearClient,
	type Issue as LinearIssue,
} from "@linear/sdk";
<<<<<<< HEAD
import {
	DefaultRunnerFactory,
	type Runner,
	type RunnerEvent,
	type RunnerFactory,
	type RunnerType,
} from "cyrus-agent-runner";
=======
import { watch as chokidarWatch, type FSWatcher } from "chokidar";
>>>>>>> 08f78506
import type {
	ClaudeRunnerConfig,
	HookCallbackMatcher,
	HookEvent,
	McpServerConfig,
	PostToolUseHookInput,
	SDKMessage,
} from "cyrus-claude-runner";
import {
	ClaudeRunner,
	createCyrusToolsServer,
	createImageToolsServer,
	createSoraToolsServer,
	getAllTools,
	getCoordinatorTools,
	getReadOnlyTools,
	getSafeTools,
} from "cyrus-claude-runner";
import type {
	CyrusAgentSession,
	EdgeWorkerConfig,
	IssueMinimal,
	LinearAgentSessionCreatedWebhook,
	LinearAgentSessionPromptedWebhook,
	// LinearIssueAssignedWebhook,
	// LinearIssueCommentMentionWebhook,
	// LinearIssueNewCommentWebhook,
	LinearIssueUnassignedWebhook,
	LinearWebhook,
	LinearWebhookAgentSession,
	LinearWebhookComment,
	LinearWebhookGuidanceRule,
	LinearWebhookIssue,
	RepositoryConfig,
	SerializableEdgeWorkerState,
	SerializedCyrusAgentSession,
	SerializedCyrusAgentSessionEntry,
	SerializedSessionRunnerSelection,
} from "cyrus-core";
import {
	isAgentSessionCreatedWebhook,
	isAgentSessionPromptedWebhook,
	isIssueAssignedWebhook,
	isIssueCommentMentionWebhook,
	isIssueNewCommentWebhook,
	isIssueUnassignedWebhook,
	PersistenceManager,
} from "cyrus-core";
import { LinearWebhookClient } from "cyrus-linear-webhook-client";
import { NdjsonClient } from "cyrus-ndjson-client";
import { fileTypeFromBuffer } from "file-type";
import { AgentSessionManager } from "./AgentSessionManager.js";
import {
	type ProcedureDefinition,
	ProcedureRouter,
	type RequestClassification,
} from "./procedures/index.js";
import { SharedApplicationServer } from "./SharedApplicationServer.js";
<<<<<<< HEAD
import type {
	EdgeWorkerConfig,
	EdgeWorkerEvents,
	LinearAgentSessionData,
	PromptRuleConfig,
	RepositoryConfig,
} from "./types.js";
=======
import type { EdgeWorkerEvents, LinearAgentSessionData } from "./types.js";
>>>>>>> 08f78506

type CodexPermissionProfile = "readOnly" | "safe" | "all";

export const SAFE_BASH_TOOL_ALLOWLIST = [
	"Bash(git:status*)",
	"Bash(git:diff*)",
	"Bash(git:add*)",
	"Bash(git:restore --staged*)",
	"Bash(git:commit*)",
	"Bash(git:log*)",
	"Bash(git:show*)",
	"Bash(git:branch*)",
	"Bash(git:push*)",
	"Bash(git:merge*)",
	"Bash(git:rev-parse*)",
	"Bash(git:fetch*)",
	"Bash(gh:pr create*)",
	"Bash(gh:pr list*)",
	"Bash(gh:pr view*)",
	"Bash(gh:pr status*)",
	"Bash(gh:auth status*)",
];

type CodexSandboxMode = "read-only" | "workspace-write" | "danger-full-access";

type CodexApprovalPolicy = "untrusted" | "on-failure" | "on-request" | "never";

interface CodexRunnerPermissions {
	profile: CodexPermissionProfile;
	sandbox: CodexSandboxMode;
	approvalPolicy: CodexApprovalPolicy;
	fullAuto: boolean;
}

type RunnerSelection = {
	type: RunnerType;
	model?: string;
	promptType?: string;
	codexPermissions?: CodexRunnerPermissions;
};

interface SessionRunnerMetadata extends RunnerSelection {
	issueId: string;
	resumeSessionId?: string;
}

export declare interface EdgeWorker {
	on<K extends keyof EdgeWorkerEvents>(
		event: K,
		listener: EdgeWorkerEvents[K],
	): this;
	emit<K extends keyof EdgeWorkerEvents>(
		event: K,
		...args: Parameters<EdgeWorkerEvents[K]>
	): boolean;
}

<<<<<<< HEAD
const MODULE_FILENAME = fileURLToPath(import.meta.url);
const MODULE_DIRNAME = dirname(MODULE_FILENAME);
const BUILT_IN_PROMPTS_DIR = join(MODULE_DIRNAME, "..", "prompts");
const BUILT_IN_PROMPT_TYPES = [
	"debugger",
	"builder",
	"scoper",
	"orchestrator",
] as const;
const BUILT_IN_PROMPT_TYPE_SET = new Set<string>(BUILT_IN_PROMPT_TYPES);

=======
>>>>>>> 08f78506
/**
 * Unified edge worker that **orchestrates**
 *   capturing Linear webhooks,
 *   managing Claude Code processes, and
 *   processes results through to Linear Agent Activity Sessions
 */
export class EdgeWorker extends EventEmitter {
	private config: EdgeWorkerConfig;
	private repositories: Map<string, RepositoryConfig> = new Map(); // repository 'id' (internal, stored in config.json) mapped to the full repo config
	private agentSessionManagers: Map<string, AgentSessionManager> = new Map(); // Maps repository ID to AgentSessionManager, which manages ClaudeRunners for a repo
	private linearClients: Map<string, LinearClient> = new Map(); // one linear client per 'repository'
	private ndjsonClients: Map<string, NdjsonClient | LinearWebhookClient> =
		new Map(); // listeners for webhook events, one per linear token
	private persistenceManager: PersistenceManager;
	private sharedApplicationServer: SharedApplicationServer;
	private cyrusHome: string;
	private childToParentAgentSession: Map<string, string> = new Map(); // Maps child agentSessionId to parent agentSessionId
<<<<<<< HEAD
	private runnerFactory: RunnerFactory;
	private sessionRunnerSelections: Map<string, SessionRunnerMetadata> =
		new Map();
	private nonClaudeRunners: Map<string, Runner> = new Map();
	private codexSessionCache: Map<string, string> = new Map();
	private finalizedNonClaudeSessions: Set<string> = new Set();
	private stopRequestedSessions: Set<string> = new Set();
	private codexActivityQueue: Map<string, Promise<void>> = new Map();
	private codexQueueDrainTimeoutMs = 2000;

	private async drainCodexActivityQueue(
		linearAgentActivitySessionId: string,
	): Promise<void> {
		const pending = this.codexActivityQueue.get(linearAgentActivitySessionId);
		if (!pending) {
			return;
		}

		let timeoutId: NodeJS.Timeout | undefined;
		let settled = false;
		let timedOut = false;

		const observedPending = pending
			.then(() => {
				settled = true;
			})
			.catch((error) => {
				settled = true;
				this.debugLog("[drainCodexActivityQueue] Pending task failed", {
					sessionId: linearAgentActivitySessionId,
					error,
				});
			});

		const timeoutPromise = new Promise<void>((resolve) => {
			timeoutId = setTimeout(resolve, this.codexQueueDrainTimeoutMs);
			if (typeof timeoutId?.unref === "function") {
				timeoutId.unref();
			}
		}).then(() => {
			if (!settled) {
				timedOut = true;
			}
		});

		await Promise.race([observedPending, timeoutPromise]);

		if (timeoutId) {
			clearTimeout(timeoutId);
		}

		if (timedOut) {
			this.debugLog(
				"[drainCodexActivityQueue] Timeout waiting for codex queue to settle",
				{
					sessionId: linearAgentActivitySessionId,
					timeoutMs: this.codexQueueDrainTimeoutMs,
				},
			);
		}

		if (
			settled &&
			this.codexActivityQueue.get(linearAgentActivitySessionId) === pending
		) {
			this.codexActivityQueue.delete(linearAgentActivitySessionId);
		}
	}

	private async safeStopRunner(
		linearAgentActivitySessionId: string,
		runner: Runner | undefined,
	): Promise<void> {
		if (!runner) {
			return;
		}
		try {
			await runner.stop();
		} catch (error) {
			this.debugLog("[safeStopRunner] Failed to stop runner", {
				sessionId: linearAgentActivitySessionId,
				error,
			});
		}
		await this.drainCodexActivityQueue(linearAgentActivitySessionId);
		this.nonClaudeRunners.delete(linearAgentActivitySessionId);
	}
=======
	private procedureRouter: ProcedureRouter; // Intelligent workflow routing
	private configWatcher?: FSWatcher; // File watcher for config.json
	private configPath?: string; // Path to config.json file
	private tokenToRepoIds: Map<string, string[]> = new Map(); // Maps Linear token to repository IDs using that token
>>>>>>> 08f78506

	constructor(config: EdgeWorkerConfig) {
		super();
		this.config = config;
		this.cyrusHome = config.cyrusHome;
		console.log(
			`[EdgeWorker] DEBUG_EDGE env: ${process.env.DEBUG_EDGE ?? "(unset)"}`,
		);
		this.persistenceManager = new PersistenceManager(
			join(this.cyrusHome, "state"),
		);
		this.runnerFactory = new DefaultRunnerFactory();

		// Initialize procedure router with haiku model for fast classification
		this.procedureRouter = new ProcedureRouter({
			cyrusHome: this.cyrusHome,
			model: "haiku",
			timeoutMs: 10000,
		});

		console.log(
			`[EdgeWorker Constructor] Initializing parent-child session mapping system`,
		);
		console.log(
			`[EdgeWorker Constructor] Parent-child mapping initialized with 0 entries`,
		);

		// Initialize shared application server
		const serverPort = config.serverPort || config.webhookPort || 3456;
		const serverHost = config.serverHost || "localhost";
		this.sharedApplicationServer = new SharedApplicationServer(
			serverPort,
			serverHost,
			config.ngrokAuthToken,
			config.proxyUrl,
		);

		// Register OAuth callback handler if provided
		if (config.handlers?.onOAuthCallback) {
			this.sharedApplicationServer.registerOAuthCallbackHandler(
				config.handlers.onOAuthCallback,
			);
		}

		// Initialize repositories
		for (const repo of config.repositories) {
			if (repo.isActive !== false) {
				this.repositories.set(repo.id, repo);

				// Create Linear client for this repository's workspace
				const linearClient = new LinearClient({
					accessToken: repo.linearToken,
				});
				this.linearClients.set(repo.id, linearClient);

				// Create AgentSessionManager for this repository with parent session lookup and resume callback
				//
				// Note: This pattern works (despite appearing recursive) because:
				// 1. The agentSessionManager variable is captured by the closure after it's assigned
				// 2. JavaScript's variable hoisting means 'agentSessionManager' exists (but is undefined) when the arrow function is created
				// 3. By the time the callback is actually invoked (when a child session completes), agentSessionManager is fully initialized
				// 4. The callback only executes asynchronously, well after the constructor has completed and agentSessionManager is assigned
				//
				// This allows the AgentSessionManager to call back into itself to access its own sessions,
				// enabling child sessions to trigger parent session resumption using the same manager instance.
				const agentSessionManager = new AgentSessionManager(
					linearClient,
					(childSessionId: string) => {
						console.log(
							`[Parent-Child Lookup] Looking up parent session for child ${childSessionId}`,
						);
						const parentId = this.childToParentAgentSession.get(childSessionId);
						console.log(
							`[Parent-Child Lookup] Child ${childSessionId} -> Parent ${parentId || "not found"}`,
						);
						return parentId;
					},
					async (parentSessionId, prompt, childSessionId) => {
						await this.handleResumeParentSession(
							parentSessionId,
							prompt,
							childSessionId,
							repo,
							agentSessionManager,
						);
					},
					async (linearAgentActivitySessionId: string) => {
						console.log(
							`[Subroutine Transition] Advancing to next subroutine for session ${linearAgentActivitySessionId}`,
						);

						// Get the session
						const session = agentSessionManager.getSession(
							linearAgentActivitySessionId,
						);
						if (!session) {
							console.error(
								`[Subroutine Transition] Session ${linearAgentActivitySessionId} not found`,
							);
							return;
						}

						// Get next subroutine (advancement already handled by AgentSessionManager)
						const nextSubroutine =
							this.procedureRouter.getCurrentSubroutine(session);

						if (!nextSubroutine) {
							console.log(
								`[Subroutine Transition] Procedure complete for session ${linearAgentActivitySessionId}`,
							);
							return;
						}

						console.log(
							`[Subroutine Transition] Next subroutine: ${nextSubroutine.name}`,
						);

						// Load subroutine prompt
						const __filename = fileURLToPath(import.meta.url);
						const __dirname = dirname(__filename);
						const subroutinePromptPath = join(
							__dirname,
							"prompts",
							nextSubroutine.promptPath,
						);

						let subroutinePrompt: string;
						try {
							subroutinePrompt = await readFile(subroutinePromptPath, "utf-8");
							console.log(
								`[Subroutine Transition] Loaded ${nextSubroutine.name} subroutine prompt (${subroutinePrompt.length} characters)`,
							);
						} catch (error) {
							console.error(
								`[Subroutine Transition] Failed to load subroutine prompt from ${subroutinePromptPath}:`,
								error,
							);
							// Fallback to simple prompt
							subroutinePrompt = `Continue with: ${nextSubroutine.description}`;
						}

						// Resume Claude session with subroutine prompt
						try {
							await this.resumeClaudeSession(
								session,
								repo,
								linearAgentActivitySessionId,
								agentSessionManager,
								subroutinePrompt,
								"", // No attachment manifest
								false, // Not a new session
								[], // No additional allowed directories
								nextSubroutine.maxTurns, // Use subroutine-specific maxTurns
							);
							console.log(
								`[Subroutine Transition] Successfully resumed session for ${nextSubroutine.name} subroutine${nextSubroutine.maxTurns ? ` (maxTurns=${nextSubroutine.maxTurns})` : ""}`,
							);
						} catch (error) {
							console.error(
								`[Subroutine Transition] Failed to resume session for ${nextSubroutine.name} subroutine:`,
								error,
							);
						}
					},
					this.procedureRouter,
					this.sharedApplicationServer,
				);
				this.agentSessionManagers.set(repo.id, agentSessionManager);
			}
		}

		// Group repositories by token to minimize NDJSON connections
		const tokenToRepos = new Map<string, RepositoryConfig[]>();
		for (const repo of this.repositories.values()) {
			const repos = tokenToRepos.get(repo.linearToken) || [];
			repos.push(repo);
			tokenToRepos.set(repo.linearToken, repos);

			// Track token-to-repo-id mapping for dynamic config updates
			const repoIds = this.tokenToRepoIds.get(repo.linearToken) || [];
			if (!repoIds.includes(repo.id)) {
				repoIds.push(repo.id);
			}
			this.tokenToRepoIds.set(repo.linearToken, repoIds);
		}

		// Create one NDJSON client per unique token using shared application server
		for (const [token, repos] of tokenToRepos) {
			if (!repos || repos.length === 0) continue;
			const firstRepo = repos[0];
			if (!firstRepo) continue;
			const primaryRepoId = firstRepo.id;

			// Determine which client to use based on environment variable
			const useLinearDirectWebhooks =
				process.env.LINEAR_DIRECT_WEBHOOKS?.toLowerCase().trim() === "true";

			const clientConfig = {
				proxyUrl: config.proxyUrl,
				token: token,
				name: repos.map((r) => r.name).join(", "), // Pass repository names
				transport: "webhook" as const,
				// Use shared application server instead of individual servers
				useExternalWebhookServer: true,
				externalWebhookServer: this.sharedApplicationServer,
				webhookPort: serverPort, // All clients use same port
				webhookPath: "/webhook",
				webhookHost: serverHost,
				...(config.baseUrl && { webhookBaseUrl: config.baseUrl }),
				// Legacy fallback support
				...(!config.baseUrl &&
					config.webhookBaseUrl && { webhookBaseUrl: config.webhookBaseUrl }),
				onConnect: () => this.handleConnect(primaryRepoId, repos),
				onDisconnect: (reason?: string) =>
					this.handleDisconnect(primaryRepoId, repos, reason),
				onError: (error: Error) => this.handleError(error),
			};

			// Create the appropriate client based on configuration
			const ndjsonClient = useLinearDirectWebhooks
				? new LinearWebhookClient({
						...clientConfig,
						onWebhook: (payload: any) => {
							// Get fresh repositories for this token to avoid stale closures
							const freshRepos = this.getRepositoriesForToken(token);
							this.handleWebhook(
								payload as unknown as LinearWebhook,
								freshRepos,
							);
						},
					})
				: new NdjsonClient(clientConfig);

			// Set up webhook handler for NdjsonClient (LinearWebhookClient uses onWebhook in constructor)
			if (!useLinearDirectWebhooks) {
				(ndjsonClient as NdjsonClient).on("webhook", (data) => {
					// Get fresh repositories for this token to avoid stale closures
					const freshRepos = this.getRepositoriesForToken(token);
					this.handleWebhook(data as LinearWebhook, freshRepos);
				});
			}

			// Optional heartbeat logging (only for NdjsonClient)
			if (process.env.DEBUG_EDGE === "true" && !useLinearDirectWebhooks) {
				(ndjsonClient as NdjsonClient).on("heartbeat", () => {
					console.log(
						`❤️ Heartbeat received for token ending in ...${token.slice(-4)}`,
					);
				});
			}

			// Store with the first repo's ID as the key (for error messages)
			// But also store the token mapping for lookup
			this.ndjsonClients.set(primaryRepoId, ndjsonClient);
		}
	}

	private debugLog(message: string, ...metadata: unknown[]): void {
		if (process.env.DEBUG_EDGE?.toLowerCase() !== "true") {
			return;
		}
		const prefix = "[EdgeWorker][debug]";
		if (metadata.length > 0) {
			console.log(prefix, message, ...metadata);
		} else {
			console.log(prefix, message);
		}
	}

	/**
	 * Start the edge worker
	 */
	async start(): Promise<void> {
		// Load persisted state for each repository
		await this.loadPersistedState();

		// Start config file watcher if configPath is provided
		if (this.configPath) {
			this.startConfigWatcher();
		}

		// Start shared application server first
		await this.sharedApplicationServer.start();

		// Connect all NDJSON clients
		const connections = Array.from(this.ndjsonClients.entries()).map(
			async ([repoId, client]) => {
				try {
					await client.connect();
				} catch (error: any) {
					const repoConfig = this.config.repositories.find(
						(r) => r.id === repoId,
					);
					const repoName = repoConfig?.name || repoId;

					// Check if it's an authentication error
					if (error.isAuthError || error.code === "LINEAR_AUTH_FAILED") {
						console.error(
							`\n❌ Linear authentication failed for repository: ${repoName}`,
						);
						console.error(
							`   Workspace: ${repoConfig?.linearWorkspaceName || repoConfig?.linearWorkspaceId || "Unknown"}`,
						);
						console.error(`   Error: ${error.message}`);
						console.error(`\n   To fix this issue:`);
						console.error(`   1. Run: cyrus refresh-token`);
						console.error(`   2. Complete the OAuth flow in your browser`);
						console.error(
							`   3. The configuration will be automatically updated\n`,
						);
						console.error(
							`   You can also check all tokens with: cyrus check-tokens\n`,
						);

						// Continue with other repositories instead of failing completely
						return { repoId, success: false, error };
					}

					// For other errors, still log but with less guidance
					console.error(`\n❌ Failed to connect repository: ${repoName}`);
					console.error(`   Error: ${error.message}\n`);
					return { repoId, success: false, error };
				}
				return { repoId, success: true };
			},
		);

		const results = await Promise.all(connections);
		const failures = results.filter((r) => !r.success);

		if (failures.length === this.ndjsonClients.size) {
			// All connections failed
			throw new Error(
				"Failed to connect any repositories. Please check your configuration and Linear tokens.",
			);
		} else if (failures.length > 0) {
			// Some connections failed
			console.warn(
				`\n⚠️  Connected ${results.length - failures.length} out of ${results.length} repositories`,
			);
			console.warn(`   The following repositories could not be connected:`);
			failures.forEach((f) => {
				const repoConfig = this.config.repositories.find(
					(r) => r.id === f.repoId,
				);
				console.warn(`   - ${repoConfig?.name || f.repoId}`);
			});
			console.warn(
				`\n   Cyrus will continue running with the available repositories.\n`,
			);
		}
	}

	/**
	 * Stop the edge worker
	 */
	async stop(): Promise<void> {
		// Stop config file watcher
		if (this.configWatcher) {
			await this.configWatcher.close();
			this.configWatcher = undefined;
			console.log("✅ Config file watcher stopped");
		}

		try {
			await this.savePersistedState();
			console.log("✅ EdgeWorker state saved successfully");
		} catch (error) {
			console.error(
				"❌ Failed to save EdgeWorker state during shutdown:",
				error,
			);
		}

		// get all claudeRunners
		const claudeRunners: ClaudeRunner[] = [];
		for (const agentSessionManager of this.agentSessionManagers.values()) {
			claudeRunners.push(...agentSessionManager.getAllClaudeRunners());
		}

		// Kill all Claude processes with null checking
		for (const runner of claudeRunners) {
			if (runner) {
				try {
					runner.stop();
				} catch (error) {
					console.error("Error stopping Claude runner:", error);
				}
			}
		}

		// Disconnect all NDJSON clients
		for (const client of this.ndjsonClients.values()) {
			client.disconnect();
		}

		// Stop shared application server
		await this.sharedApplicationServer.stop();
	}

	/**
	 * Set the config file path for dynamic reloading
	 */
	setConfigPath(configPath: string): void {
		this.configPath = configPath;
	}

	/**
	 * Get fresh list of repositories for a given Linear token
	 * This ensures webhook handlers always work with current repository state
	 */
	private getRepositoriesForToken(token: string): RepositoryConfig[] {
		const repoIds = this.tokenToRepoIds.get(token) || [];
		const repos: RepositoryConfig[] = [];
		for (const repoId of repoIds) {
			const repo = this.repositories.get(repoId);
			if (repo) {
				repos.push(repo);
			}
		}
		return repos;
	}

	/**
	 * Handle resuming a parent session when a child session completes
	 * This is the core logic used by the resume parent session callback
	 * Extracted to reduce duplication between constructor and addNewRepositories
	 */
	private async handleResumeParentSession(
		parentSessionId: string,
		prompt: string,
		childSessionId: string,
		repo: RepositoryConfig,
		agentSessionManager: AgentSessionManager,
	): Promise<void> {
		console.log(
			`[Parent Session Resume] Child session completed, resuming parent session ${parentSessionId}`,
		);

		// Get the parent session and repository
		console.log(
			`[Parent Session Resume] Retrieving parent session ${parentSessionId} from agent session manager`,
		);
		const parentSession = agentSessionManager.getSession(parentSessionId);
		if (!parentSession) {
			console.error(
				`[Parent Session Resume] Parent session ${parentSessionId} not found in agent session manager`,
			);
			return;
		}

		console.log(
			`[Parent Session Resume] Found parent session - Issue: ${parentSession.issueId}, Workspace: ${parentSession.workspace.path}`,
		);

		// Get the child session to access its workspace path
		const childSession = agentSessionManager.getSession(childSessionId);
		const childWorkspaceDirs: string[] = [];
		if (childSession) {
			childWorkspaceDirs.push(childSession.workspace.path);
			console.log(
				`[Parent Session Resume] Adding child workspace to parent allowed directories: ${childSession.workspace.path}`,
			);
		} else {
			console.warn(
				`[Parent Session Resume] Could not find child session ${childSessionId} to add workspace to parent allowed directories`,
			);
		}

		await this.postParentResumeAcknowledgment(parentSessionId, repo.id);

		// Resume the parent session with the child's result
		console.log(
			`[Parent Session Resume] Resuming parent Claude session with child results`,
		);
		try {
			await this.resumeClaudeSession(
				parentSession,
				repo,
				parentSessionId,
				agentSessionManager,
				prompt,
				"", // No attachment manifest for child results
				false, // Not a new session
				childWorkspaceDirs, // Add child workspace directories to parent's allowed directories
			);
			console.log(
				`[Parent Session Resume] Successfully resumed parent session ${parentSessionId} with child results`,
			);
		} catch (error) {
			console.error(
				`[Parent Session Resume] Failed to resume parent session ${parentSessionId}:`,
				error,
			);
			console.error(
				`[Parent Session Resume] Error context - Parent issue: ${parentSession.issueId}, Repository: ${repo.name}`,
			);
		}
	}

	/**
	 * Start watching config file for changes
	 */
	private startConfigWatcher(): void {
		if (!this.configPath) {
			console.warn("⚠️  No config path set, skipping config file watcher");
			return;
		}

		console.log(`👀 Watching config file for changes: ${this.configPath}`);

		this.configWatcher = chokidarWatch(this.configPath, {
			persistent: true,
			ignoreInitial: true,
			awaitWriteFinish: {
				stabilityThreshold: 500,
				pollInterval: 100,
			},
		});

		this.configWatcher.on("change", async () => {
			console.log("🔄 Config file changed, reloading...");
			await this.handleConfigChange();
		});

		this.configWatcher.on("error", (error: unknown) => {
			console.error("❌ Config watcher error:", error);
		});
	}

	/**
	 * Handle configuration file changes
	 */
	private async handleConfigChange(): Promise<void> {
		try {
			const newConfig = await this.loadConfigSafely();
			if (!newConfig) {
				return;
			}

			const changes = this.detectRepositoryChanges(newConfig);

			if (
				changes.added.length === 0 &&
				changes.modified.length === 0 &&
				changes.removed.length === 0
			) {
				console.log("ℹ️  No repository changes detected");
				return;
			}

			console.log(
				`📊 Repository changes detected: ${changes.added.length} added, ${changes.modified.length} modified, ${changes.removed.length} removed`,
			);

			// Apply changes incrementally
			await this.removeDeletedRepositories(changes.removed);
			await this.updateModifiedRepositories(changes.modified);
			await this.addNewRepositories(changes.added);

			// Update config reference
			this.config = newConfig;

			console.log("✅ Configuration reloaded successfully");
		} catch (error) {
			console.error("❌ Failed to reload configuration:", error);
		}
	}

	/**
	 * Safely load configuration from file with validation
	 */
	private async loadConfigSafely(): Promise<EdgeWorkerConfig | null> {
		try {
			if (!this.configPath) {
				console.error("❌ No config path set");
				return null;
			}

			const configContent = await readFile(this.configPath, "utf-8");
			const parsedConfig = JSON.parse(configContent);

			// Merge with current EdgeWorker config structure
			const newConfig: EdgeWorkerConfig = {
				...this.config,
				repositories: parsedConfig.repositories || [],
				ngrokAuthToken:
					parsedConfig.ngrokAuthToken || this.config.ngrokAuthToken,
				defaultModel: parsedConfig.defaultModel || this.config.defaultModel,
				defaultFallbackModel:
					parsedConfig.defaultFallbackModel || this.config.defaultFallbackModel,
				defaultAllowedTools:
					parsedConfig.defaultAllowedTools || this.config.defaultAllowedTools,
				defaultDisallowedTools:
					parsedConfig.defaultDisallowedTools ||
					this.config.defaultDisallowedTools,
			};

			// Basic validation
			if (!Array.isArray(newConfig.repositories)) {
				console.error("❌ Invalid config: repositories must be an array");
				return null;
			}

			// Validate each repository has required fields
			for (const repo of newConfig.repositories) {
				if (
					!repo.id ||
					!repo.name ||
					!repo.repositoryPath ||
					!repo.baseBranch
				) {
					console.error(
						`❌ Invalid repository config: missing required fields (id, name, repositoryPath, baseBranch)`,
						repo,
					);
					return null;
				}
			}

			return newConfig;
		} catch (error) {
			console.error("❌ Failed to load config file:", error);
			return null;
		}
	}

	/**
	 * Detect changes between current and new repository configurations
	 */
	private detectRepositoryChanges(newConfig: EdgeWorkerConfig): {
		added: RepositoryConfig[];
		modified: RepositoryConfig[];
		removed: RepositoryConfig[];
	} {
		const currentRepos = new Map(this.repositories);
		const newRepos = new Map(newConfig.repositories.map((r) => [r.id, r]));

		const added: RepositoryConfig[] = [];
		const modified: RepositoryConfig[] = [];
		const removed: RepositoryConfig[] = [];

		// Find added and modified repositories
		for (const [id, repo] of newRepos) {
			if (!currentRepos.has(id)) {
				added.push(repo);
			} else {
				const currentRepo = currentRepos.get(id);
				if (currentRepo && !this.deepEqual(currentRepo, repo)) {
					modified.push(repo);
				}
			}
		}

		// Find removed repositories
		for (const [id, repo] of currentRepos) {
			if (!newRepos.has(id)) {
				removed.push(repo);
			}
		}

		return { added, modified, removed };
	}

	/**
	 * Deep equality check for repository configs
	 */
	private deepEqual(obj1: any, obj2: any): boolean {
		return JSON.stringify(obj1) === JSON.stringify(obj2);
	}

	/**
	 * Add new repositories to the running EdgeWorker
	 */
	private async addNewRepositories(repos: RepositoryConfig[]): Promise<void> {
		for (const repo of repos) {
			if (repo.isActive === false) {
				console.log(`⏭️  Skipping inactive repository: ${repo.name}`);
				continue;
			}

			try {
				console.log(`➕ Adding repository: ${repo.name} (${repo.id})`);

				// Add to internal map
				this.repositories.set(repo.id, repo);

				// Create Linear client
				const linearClient = new LinearClient({
					accessToken: repo.linearToken,
				});
				this.linearClients.set(repo.id, linearClient);

				// Create AgentSessionManager with same pattern as constructor
				const agentSessionManager = new AgentSessionManager(
					linearClient,
					(childSessionId: string) => {
						return this.childToParentAgentSession.get(childSessionId);
					},
					async (parentSessionId, prompt, childSessionId) => {
						await this.handleResumeParentSession(
							parentSessionId,
							prompt,
							childSessionId,
							repo,
							agentSessionManager,
						);
					},
					undefined, // No resumeNextSubroutine callback for dynamically added repos
					this.procedureRouter,
					this.sharedApplicationServer,
				);
				this.agentSessionManagers.set(repo.id, agentSessionManager);

				// Update token-to-repo mapping
				const repoIds = this.tokenToRepoIds.get(repo.linearToken) || [];
				if (!repoIds.includes(repo.id)) {
					repoIds.push(repo.id);
				}
				this.tokenToRepoIds.set(repo.linearToken, repoIds);

				// Set up webhook listener
				await this.setupWebhookListener(repo);

				console.log(`✅ Repository added successfully: ${repo.name}`);
			} catch (error) {
				console.error(`❌ Failed to add repository ${repo.name}:`, error);
			}
		}
	}

	/**
	 * Update existing repositories
	 */
	private async updateModifiedRepositories(
		repos: RepositoryConfig[],
	): Promise<void> {
		for (const repo of repos) {
			try {
				const oldRepo = this.repositories.get(repo.id);
				if (!oldRepo) {
					console.warn(
						`⚠️  Repository ${repo.id} not found for update, skipping`,
					);
					continue;
				}

				console.log(`🔄 Updating repository: ${repo.name} (${repo.id})`);

				// Update stored config
				this.repositories.set(repo.id, repo);

				// If token changed, recreate Linear client
				if (oldRepo.linearToken !== repo.linearToken) {
					console.log(`  🔑 Token changed, recreating Linear client`);
					const linearClient = new LinearClient({
						accessToken: repo.linearToken,
					});
					this.linearClients.set(repo.id, linearClient);

					// Update token mapping
					const oldRepoIds = this.tokenToRepoIds.get(oldRepo.linearToken) || [];
					const filteredOldIds = oldRepoIds.filter((id) => id !== repo.id);
					if (filteredOldIds.length > 0) {
						this.tokenToRepoIds.set(oldRepo.linearToken, filteredOldIds);
					} else {
						this.tokenToRepoIds.delete(oldRepo.linearToken);
					}

					const newRepoIds = this.tokenToRepoIds.get(repo.linearToken) || [];
					if (!newRepoIds.includes(repo.id)) {
						newRepoIds.push(repo.id);
					}
					this.tokenToRepoIds.set(repo.linearToken, newRepoIds);

					// Reconnect webhook if needed
					await this.reconnectWebhook(oldRepo, repo);
				}

				// If active status changed
				if (oldRepo.isActive !== repo.isActive) {
					if (repo.isActive === false) {
						console.log(
							`  ⏸️  Repository set to inactive - existing sessions will continue`,
						);
					} else {
						console.log(`  ▶️  Repository reactivated`);
						await this.setupWebhookListener(repo);
					}
				}

				console.log(`✅ Repository updated successfully: ${repo.name}`);
			} catch (error) {
				console.error(`❌ Failed to update repository ${repo.name}:`, error);
			}
		}
	}

	/**
	 * Remove deleted repositories
	 */
	private async removeDeletedRepositories(
		repos: RepositoryConfig[],
	): Promise<void> {
		for (const repo of repos) {
			try {
				console.log(`🗑️  Removing repository: ${repo.name} (${repo.id})`);

				// Check for active sessions
				const manager = this.agentSessionManagers.get(repo.id);
				const activeSessions = manager?.getActiveSessions() || [];

				if (activeSessions.length > 0) {
					console.warn(
						`  ⚠️  Repository has ${activeSessions.length} active sessions - stopping them`,
					);

					// Stop all active sessions and notify Linear
					for (const session of activeSessions) {
						try {
							console.log(`  🛑 Stopping session for issue ${session.issueId}`);

							// Get the Claude runner for this session
							const runner = manager?.getClaudeRunner(
								session.linearAgentActivitySessionId,
							);
							if (runner) {
								// Stop the Claude process
								runner.stop();
								console.log(
									`  ✅ Stopped Claude runner for session ${session.linearAgentActivitySessionId}`,
								);
							}

							// Post cancellation message to Linear
							const linearClient = this.linearClients.get(repo.id);
							if (linearClient) {
								await linearClient.createAgentActivity({
									agentSessionId: session.linearAgentActivitySessionId,
									content: {
										type: "response",
										body: `**Repository Removed from Configuration**\n\nThis repository (\`${repo.name}\`) has been removed from the Cyrus configuration. All active sessions for this repository have been stopped.\n\nIf you need to continue working on this issue, please contact your administrator to restore the repository configuration.`,
									},
								});
								console.log(
									`  📤 Posted cancellation message to Linear for issue ${session.issueId}`,
								);
							}
						} catch (error) {
							console.error(
								`  ❌ Failed to stop session ${session.linearAgentActivitySessionId}:`,
								error,
							);
						}
					}
				}

				// Remove repository from all maps
				this.repositories.delete(repo.id);
				this.linearClients.delete(repo.id);
				this.agentSessionManagers.delete(repo.id);

				// Update token mapping
				const repoIds = this.tokenToRepoIds.get(repo.linearToken) || [];
				const filteredIds = repoIds.filter((id) => id !== repo.id);
				if (filteredIds.length > 0) {
					this.tokenToRepoIds.set(repo.linearToken, filteredIds);
				} else {
					this.tokenToRepoIds.delete(repo.linearToken);
				}

				// Clean up webhook listener if no other repos use the same token
				await this.cleanupWebhookIfUnused(repo);

				console.log(`✅ Repository removed successfully: ${repo.name}`);
			} catch (error) {
				console.error(`❌ Failed to remove repository ${repo.name}:`, error);
			}
		}
	}

	/**
	 * Set up webhook listener for a repository
	 */
	private async setupWebhookListener(repo: RepositoryConfig): Promise<void> {
		// Check if we already have a client for this token
		const existingRepoIds = this.tokenToRepoIds.get(repo.linearToken) || [];
		const existingClient =
			existingRepoIds.length > 0
				? this.ndjsonClients.get(existingRepoIds[0] || "")
				: null;

		if (existingClient) {
			console.log(
				`  ℹ️  Reusing existing webhook connection for token ...${repo.linearToken.slice(-4)}`,
			);
			return;
		}

		// Create new NDJSON client for this token
		const serverPort =
			this.config.serverPort || this.config.webhookPort || 3456;
		const serverHost = this.config.serverHost || "localhost";
		const useLinearDirectWebhooks =
			process.env.LINEAR_DIRECT_WEBHOOKS?.toLowerCase().trim() === "true";

		const clientConfig = {
			proxyUrl: this.config.proxyUrl,
			token: repo.linearToken,
			name: repo.name,
			transport: "webhook" as const,
			useExternalWebhookServer: true,
			externalWebhookServer: this.sharedApplicationServer,
			webhookPort: serverPort,
			webhookPath: "/webhook",
			webhookHost: serverHost,
			...(this.config.baseUrl && { webhookBaseUrl: this.config.baseUrl }),
			...(!this.config.baseUrl &&
				this.config.webhookBaseUrl && {
					webhookBaseUrl: this.config.webhookBaseUrl,
				}),
			onConnect: () => this.handleConnect(repo.id, [repo]),
			onDisconnect: (reason?: string) =>
				this.handleDisconnect(repo.id, [repo], reason),
			onError: (error: Error) => this.handleError(error),
		};

		const ndjsonClient = useLinearDirectWebhooks
			? new LinearWebhookClient({
					...clientConfig,
					onWebhook: (payload: any) => {
						// Get fresh repositories for this token to avoid stale closures
						const freshRepos = this.getRepositoriesForToken(repo.linearToken);
						this.handleWebhook(payload as unknown as LinearWebhook, freshRepos);
					},
				})
			: new NdjsonClient(clientConfig);

		if (!useLinearDirectWebhooks) {
			(ndjsonClient as NdjsonClient).on("webhook", (data) => {
				// Get fresh repositories for this token to avoid stale closures
				const freshRepos = this.getRepositoriesForToken(repo.linearToken);
				this.handleWebhook(data as LinearWebhook, freshRepos);
			});
		}

		this.ndjsonClients.set(repo.id, ndjsonClient);

		// Connect the client
		try {
			await ndjsonClient.connect();
			console.log(`  ✅ Webhook listener connected for ${repo.name}`);
		} catch (error) {
			console.error(`  ❌ Failed to connect webhook listener:`, error);
		}
	}

	/**
	 * Reconnect webhook when token changes
	 */
	private async reconnectWebhook(
		oldRepo: RepositoryConfig,
		newRepo: RepositoryConfig,
	): Promise<void> {
		console.log(`  🔌 Reconnecting webhook due to token change`);

		// Disconnect old client if no other repos use it
		await this.cleanupWebhookIfUnused(oldRepo);

		// Set up new connection
		await this.setupWebhookListener(newRepo);
	}

	/**
	 * Clean up webhook listener if no other repositories use the token
	 */
	private async cleanupWebhookIfUnused(repo: RepositoryConfig): Promise<void> {
		const repoIds = this.tokenToRepoIds.get(repo.linearToken) || [];
		const otherRepos = repoIds.filter((id) => id !== repo.id);

		if (otherRepos.length === 0) {
			// No other repos use this token, safe to disconnect
			const client = this.ndjsonClients.get(repo.id);
			if (client) {
				console.log(
					`  🔌 Disconnecting webhook for token ...${repo.linearToken.slice(-4)}`,
				);
				client.disconnect();
				this.ndjsonClients.delete(repo.id);
			}
		} else {
			console.log(
				`  ℹ️  Token still used by ${otherRepos.length} other repository(ies), keeping connection`,
			);
		}
	}

	/**
	 * Handle connection established
	 */
	private handleConnect(clientId: string, repos: RepositoryConfig[]): void {
		// Get the token for backward compatibility with events
		const token = repos[0]?.linearToken || clientId;
		this.emit("connected", token);
		// Connection logged by CLI app event handler
	}

	/**
	 * Handle disconnection
	 */
	private handleDisconnect(
		clientId: string,
		repos: RepositoryConfig[],
		reason?: string,
	): void {
		// Get the token for backward compatibility with events
		const token = repos[0]?.linearToken || clientId;
		this.emit("disconnected", token, reason);
	}

	/**
	 * Handle errors
	 */
	private handleError(error: Error): void {
		this.emit("error", error);
		this.config.handlers?.onError?.(error);
	}

	/**
	 * Handle webhook events from proxy - now accepts native webhook payloads
	 */
	private async handleWebhook(
		webhook: LinearWebhook,
		repos: RepositoryConfig[],
	): Promise<void> {
		// Log verbose webhook info if enabled
		if (process.env.CYRUS_WEBHOOK_DEBUG === "true") {
			console.log(
				`[handleWebhook] Full webhook payload:`,
				JSON.stringify(webhook, null, 2),
			);
		}

		// Find the appropriate repository for this webhook
		const repository = await this.findRepositoryForWebhook(webhook, repos);
		if (!repository) {
			if (process.env.CYRUS_WEBHOOK_DEBUG === "true") {
				console.log(
					`[handleWebhook] No repository configured for webhook from workspace ${webhook.organizationId}`,
				);
				console.log(
					`[handleWebhook] Available repositories:`,
					repos.map((r) => ({
						name: r.name,
						workspaceId: r.linearWorkspaceId,
						teamKeys: r.teamKeys,
						routingLabels: r.routingLabels,
					})),
				);
			}
			return;
		}

		try {
			// Handle specific webhook types with proper typing
			// NOTE: Traditional webhooks (assigned, comment) are disabled in favor of agent session events
			if (isIssueAssignedWebhook(webhook)) {
				return;
			} else if (isIssueCommentMentionWebhook(webhook)) {
				return;
			} else if (isIssueNewCommentWebhook(webhook)) {
				return;
			} else if (isIssueUnassignedWebhook(webhook)) {
				// Keep unassigned webhook active
				await this.handleIssueUnassignedWebhook(webhook, repository);
			} else if (isAgentSessionCreatedWebhook(webhook)) {
				await this.handleAgentSessionCreatedWebhook(webhook, repository);
			} else if (isAgentSessionPromptedWebhook(webhook)) {
				await this.handleUserPostedAgentActivity(webhook, repository);
			} else {
				if (process.env.CYRUS_WEBHOOK_DEBUG === "true") {
					console.log(
						`[handleWebhook] Unhandled webhook type: ${(webhook as any).action} for repository ${repository.name}`,
					);
				}
			}
		} catch (error) {
			console.error(
				`[handleWebhook] Failed to process webhook: ${(webhook as any).action} for repository ${repository.name}`,
				error,
			);
			// Don't re-throw webhook processing errors to prevent application crashes
			// The error has been logged and individual webhook failures shouldn't crash the entire system
		}
	}

	/**
	 * Handle issue unassignment webhook
	 */
	private async handleIssueUnassignedWebhook(
		webhook: LinearIssueUnassignedWebhook,
		repository: RepositoryConfig,
	): Promise<void> {
		console.log(
			`[EdgeWorker] Handling issue unassignment: ${webhook.notification.issue.identifier}`,
		);

		// Log the complete webhook payload for TypeScript type definition
		// console.log('=== ISSUE UNASSIGNMENT WEBHOOK PAYLOAD ===')
		// console.log(JSON.stringify(webhook, null, 2))
		// console.log('=== END WEBHOOK PAYLOAD ===')

		await this.handleIssueUnassigned(webhook.notification.issue, repository);
	}

	/**
	 * Find the repository configuration for a webhook
	 * Now supports async operations for label-based and project-based routing
	 * Priority: routingLabels > projectKeys > teamKeys
	 */
	private async findRepositoryForWebhook(
		webhook: LinearWebhook,
		repos: RepositoryConfig[],
	): Promise<RepositoryConfig | null> {
		const workspaceId = webhook.organizationId;
		if (!workspaceId) return repos[0] || null; // Fallback to first repo if no workspace ID

		// Get issue information from webhook
		let issueId: string | undefined;
		let teamKey: string | undefined;
		let issueIdentifier: string | undefined;

		// Handle agent session webhooks which have different structure
		if (
			isAgentSessionCreatedWebhook(webhook) ||
			isAgentSessionPromptedWebhook(webhook)
		) {
			issueId = webhook.agentSession?.issue?.id;
			teamKey = webhook.agentSession?.issue?.team?.key;
			issueIdentifier = webhook.agentSession?.issue?.identifier;
		} else {
			issueId = webhook.notification?.issue?.id;
			teamKey = webhook.notification?.issue?.team?.key;
			issueIdentifier = webhook.notification?.issue?.identifier;
		}

		// Filter repos by workspace first
		const workspaceRepos = repos.filter(
			(repo) => repo.linearWorkspaceId === workspaceId,
		);
		if (workspaceRepos.length === 0) return null;

		// Priority 1: Check routing labels (highest priority)
		const reposWithRoutingLabels = workspaceRepos.filter(
			(repo) => repo.routingLabels && repo.routingLabels.length > 0,
		);

		if (reposWithRoutingLabels.length > 0 && issueId && workspaceRepos[0]) {
			// We need a Linear client to fetch labels
			// Use the first workspace repo's client temporarily
			const linearClient = this.linearClients.get(workspaceRepos[0].id);

			if (linearClient) {
				try {
					// Fetch the issue to get labels
					const issue = await linearClient.issue(issueId);
					const labels = await this.fetchIssueLabels(issue);

					// Check each repo with routing labels
					for (const repo of reposWithRoutingLabels) {
						if (
							repo.routingLabels?.some((routingLabel) =>
								labels.includes(routingLabel),
							)
						) {
							console.log(
								`[EdgeWorker] Repository selected: ${repo.name} (label-based routing)`,
							);
							return repo;
						}
					}
				} catch (error) {
					console.error(
						`[EdgeWorker] Failed to fetch labels for routing:`,
						error,
					);
					// Continue to project-based routing
				}
			}
		}

		// Priority 2: Check project-based routing
		if (issueId) {
			const projectBasedRepo = await this.findRepositoryByProject(
				issueId,
				workspaceRepos,
			);
			if (projectBasedRepo) {
				console.log(
					`[EdgeWorker] Repository selected: ${projectBasedRepo.name} (project-based routing)`,
				);
				return projectBasedRepo;
			}
		}

		// Priority 3: Check team-based routing
		if (teamKey) {
			const repo = workspaceRepos.find((r) => r.teamKeys?.includes(teamKey));
			if (repo) {
				console.log(
					`[EdgeWorker] Repository selected: ${repo.name} (team-based routing)`,
				);
				return repo;
			}
		}

		// Try parsing issue identifier as fallback for team routing
		if (issueIdentifier?.includes("-")) {
			const prefix = issueIdentifier.split("-")[0];
			if (prefix) {
				const repo = workspaceRepos.find((r) => r.teamKeys?.includes(prefix));
				if (repo) {
					console.log(
						`[EdgeWorker] Repository selected: ${repo.name} (team prefix routing)`,
					);
					return repo;
				}
			}
		}

		// Workspace fallback - find first repo without routing configuration
		const catchAllRepo = workspaceRepos.find(
			(repo) =>
				(!repo.teamKeys || repo.teamKeys.length === 0) &&
				(!repo.routingLabels || repo.routingLabels.length === 0) &&
				(!repo.projectKeys || repo.projectKeys.length === 0),
		);

		if (catchAllRepo) {
			console.log(
				`[EdgeWorker] Repository selected: ${catchAllRepo.name} (workspace catch-all)`,
			);
			return catchAllRepo;
		}

		// Final fallback to first workspace repo
		const fallbackRepo = workspaceRepos[0] || null;
		if (fallbackRepo) {
			console.log(
				`[EdgeWorker] Repository selected: ${fallbackRepo.name} (workspace fallback)`,
			);
		}
		return fallbackRepo;
	}

	/**
	 * Helper method to find repository by project name
	 */
	private async findRepositoryByProject(
		issueId: string,
		repos: RepositoryConfig[],
	): Promise<RepositoryConfig | null> {
		// Try each repository that has projectKeys configured
		for (const repo of repos) {
			if (!repo.projectKeys || repo.projectKeys.length === 0) continue;

			try {
				const fullIssue = await this.fetchFullIssueDetails(issueId, repo.id);
				const project = await fullIssue?.project;
				if (!project || !project.name) {
					console.warn(
						`[EdgeWorker] No project name found for issue ${issueId} in repository ${repo.name}`,
					);
					continue;
				}

				const projectName = project.name;
				if (repo.projectKeys.includes(projectName)) {
					console.log(
						`[EdgeWorker] Matched issue ${issueId} to repository ${repo.name} via project: ${projectName}`,
					);
					return repo;
				}
			} catch (error) {
				// Continue to next repository if this one fails
				console.debug(
					`[EdgeWorker] Failed to fetch project for issue ${issueId} from repository ${repo.name}:`,
					error,
				);
			}
		}

		return null;
	}

	/**
	 * Create a new Linear agent session with all necessary setup
	 * @param linearAgentActivitySessionId The Linear agent activity session ID
	 * @param issue Linear issue object
	 * @param repository Repository configuration
	 * @param agentSessionManager Agent session manager instance
	 * @returns Object containing session details and setup information
	 */
	private async createLinearAgentSession(
		linearAgentActivitySessionId: string,
		issue: { id: string; identifier: string },
		repository: RepositoryConfig,
		agentSessionManager: AgentSessionManager,
	): Promise<LinearAgentSessionData> {
		// Fetch full Linear issue details
		const fullIssue = await this.fetchFullIssueDetails(issue.id, repository.id);
		if (!fullIssue) {
			throw new Error(`Failed to fetch full issue details for ${issue.id}`);
		}

		// Move issue to started state automatically, in case it's not already
		await this.moveIssueToStartedState(fullIssue, repository.id);

		// Create workspace using full issue data
		const workspace = this.config.handlers?.createWorkspace
			? await this.config.handlers.createWorkspace(fullIssue, repository)
			: {
					path: `${repository.workspaceBaseDir}/${fullIssue.identifier}`,
					isGitWorktree: false,
				};

		console.log(`[EdgeWorker] Workspace created at: ${workspace.path}`);

		const issueMinimal = this.convertLinearIssueToCore(fullIssue);
		agentSessionManager.createLinearAgentSession(
			linearAgentActivitySessionId,
			issue.id,
			issueMinimal,
			workspace,
		);

		// Get the newly created session
		const session = agentSessionManager.getSession(
			linearAgentActivitySessionId,
		);
		if (!session) {
			throw new Error(
				`Failed to create session for agent activity session ${linearAgentActivitySessionId}`,
			);
		}

		// Download attachments before creating Claude runner
		const attachmentResult = await this.downloadIssueAttachments(
			fullIssue,
			repository,
			workspace.path,
		);

		// Pre-create attachments directory even if no attachments exist yet
		const workspaceFolderName = basename(workspace.path);
		const attachmentsDir = join(
			this.cyrusHome,
			workspaceFolderName,
			"attachments",
		);
		await mkdir(attachmentsDir, { recursive: true });

		// Build allowed directories list - always include attachments directory
		const allowedDirectories: string[] = [attachmentsDir];

		console.log(
			`[EdgeWorker] Configured allowed directories for ${fullIssue.identifier}:`,
			allowedDirectories,
		);

		// Build allowed tools list with Linear MCP tools
		const allowedTools = this.buildAllowedTools(repository);
		const disallowedTools = this.buildDisallowedTools(repository);

		return {
			session,
			fullIssue,
			workspace,
			attachmentResult,
			attachmentsDir,
			allowedDirectories,
			allowedTools,
			disallowedTools,
		};
	}

	/**
	 * Handle agent session created webhook
	 * . Can happen due to being 'delegated' or @ mentioned in a new thread
	 * @param webhook
	 * @param repository Repository configuration
	 */
	private async handleAgentSessionCreatedWebhook(
		webhook: LinearAgentSessionCreatedWebhook,
		repository: RepositoryConfig,
	): Promise<void> {
		console.log(
			`[EdgeWorker] Handling agent session created: ${webhook.agentSession.issue.identifier}`,
		);
		const { agentSession, guidance } = webhook;
		const linearAgentActivitySessionId = agentSession.id;
		const { issue } = agentSession;

		// Log guidance if present
		if (guidance && guidance.length > 0) {
			console.log(
				`[EdgeWorker] Agent guidance received: ${guidance.length} rule(s)`,
			);
			for (const rule of guidance) {
				let origin = "Unknown";
				if (rule.origin) {
					if (rule.origin.__typename === "TeamOriginWebhookPayload") {
						origin = `Team: ${rule.origin.team.displayName}`;
					} else {
						origin = "Organization";
					}
				}
				console.log(
					`[EdgeWorker]   - ${origin}: ${rule.body.substring(0, 100)}...`,
				);
			}
		}

		const commentBody = agentSession.comment?.body;
		// HACK: This is required since the comment body is always populated, thus there is no other way to differentiate between the two trigger events
		const AGENT_SESSION_MARKER = "This thread is for an agent session";
		const isMentionTriggered =
			commentBody && !commentBody.includes(AGENT_SESSION_MARKER);
		// Check if the comment contains the /label-based-prompt command
		const isLabelBasedPromptRequested = commentBody?.includes(
			"/label-based-prompt",
		);

		// Initialize the agent session in AgentSessionManager
		const agentSessionManager = this.agentSessionManagers.get(repository.id);
		if (!agentSessionManager) {
			console.error(
				"There was no agentSessionManage for the repository with id",
				repository.id,
			);
			return;
		}

		// Post instant acknowledgment thought
		await this.postInstantAcknowledgment(
			linearAgentActivitySessionId,
			repository.id,
		);

		// Create the session using the shared method
		const sessionData = await this.createLinearAgentSession(
			linearAgentActivitySessionId,
			issue,
			repository,
			agentSessionManager,
		);

		// Destructure the session data (excluding allowedTools which we'll build with promptType)
		const {
			session,
			fullIssue,
			workspace: _workspace,
			attachmentResult,
			attachmentsDir: _attachmentsDir,
			allowedDirectories,
		} = sessionData;

		// Initialize procedure metadata using intelligent routing
		if (!session.metadata) {
			session.metadata = {};
		}

		// Post ephemeral "Routing..." thought
		await agentSessionManager.postRoutingThought(linearAgentActivitySessionId);

		// Fetch labels early (needed for label override check)
		const labels = await this.fetchIssueLabels(fullIssue);
		this.debugLog(`[handleAgentSessionCreated] Repository runner configured`, {
			repositoryId: repository.id,
			configuredRunner: repository.runner ?? "(unset)",
		});

		// Check for label overrides BEFORE AI routing
		const debuggerConfig = repository.labelPrompts?.debugger;
		const debuggerLabels = Array.isArray(debuggerConfig)
			? debuggerConfig
			: debuggerConfig?.labels;
		const hasDebuggerLabel = debuggerLabels?.some((label) =>
			labels.includes(label),
		);

		const orchestratorConfig = repository.labelPrompts?.orchestrator;
		const orchestratorLabels = Array.isArray(orchestratorConfig)
			? orchestratorConfig
			: orchestratorConfig?.labels;
		const hasOrchestratorLabel = orchestratorLabels?.some((label) =>
			labels.includes(label),
		);

		let finalProcedure: ProcedureDefinition;
		let finalClassification: RequestClassification;

		// If labels indicate a specific procedure, use that instead of AI routing
		if (hasDebuggerLabel) {
			const debuggerProcedure =
				this.procedureRouter.getProcedure("debugger-full");
			if (!debuggerProcedure) {
				throw new Error("debugger-full procedure not found in registry");
			}
			finalProcedure = debuggerProcedure;
			finalClassification = "debugger";
			console.log(
				`[EdgeWorker] Using debugger-full procedure due to debugger label (skipping AI routing)`,
			);
		} else if (hasOrchestratorLabel) {
			const orchestratorProcedure =
				this.procedureRouter.getProcedure("orchestrator-full");
			if (!orchestratorProcedure) {
				throw new Error("orchestrator-full procedure not found in registry");
			}
			finalProcedure = orchestratorProcedure;
			finalClassification = "orchestrator";
			console.log(
				`[EdgeWorker] Using orchestrator-full procedure due to orchestrator label (skipping AI routing)`,
			);
		} else {
			// No label override - use AI routing
			const issueDescription =
				`${issue.title}\n\n${fullIssue.description || ""}`.trim();
			const routingDecision =
				await this.procedureRouter.determineRoutine(issueDescription);
			finalProcedure = routingDecision.procedure;
			finalClassification = routingDecision.classification;

			// Log AI routing decision
			console.log(
				`[EdgeWorker] AI routing decision for ${linearAgentActivitySessionId}:`,
			);
			console.log(`  Classification: ${routingDecision.classification}`);
			console.log(`  Procedure: ${finalProcedure.name}`);
			console.log(`  Reasoning: ${routingDecision.reasoning}`);
		}

		// Initialize procedure metadata in session with final decision
		this.procedureRouter.initializeProcedureMetadata(session, finalProcedure);

		// Post single procedure selection result (replaces ephemeral routing thought)
		await agentSessionManager.postProcedureSelectionThought(
			linearAgentActivitySessionId,
			finalProcedure.name,
			finalClassification,
		);

		// Only determine system prompt for delegation (not mentions) or when /label-based-prompt is requested
		let systemPrompt: string | undefined;
		let systemPromptVersion: string | undefined;
		let promptType: string | undefined;

		if (!isMentionTriggered || isLabelBasedPromptRequested) {
			// Determine system prompt based on labels (delegation case or /label-based-prompt command)
			const systemPromptResult = await this.determineSystemPromptFromLabels(
				labels,
				repository,
			);
			systemPrompt = systemPromptResult?.prompt;
			systemPromptVersion = systemPromptResult?.version;
			promptType = systemPromptResult?.type;

			// Post thought about system prompt selection
			if (systemPrompt) {
				await this.postSystemPromptSelectionThought(
					linearAgentActivitySessionId,
					labels,
					repository.id,
				);
			}
		} else {
			console.log(
				`[EdgeWorker] Skipping system prompt for mention-triggered session ${linearAgentActivitySessionId}`,
			);
		}

		const selection = this.resolveRunnerSelection(labels, repository);
		this.debugLog(`[handleAgentSessionCreated] Runner selection resolved`, {
			repositoryId: repository.id,
			issue: fullIssue.identifier,
			selection: selection.type,
		});

		// Build allowed tools list with Linear MCP tools (now with prompt type context)
		const allowedTools = this.buildAllowedTools(repository, promptType);
		const disallowedTools = this.buildDisallowedTools(repository, promptType);

		const codexPermissions =
			selection.type === "codex"
				? this.deriveCodexPermissions(repository, promptType, {
						allowedTools,
						disallowedTools,
					})
				: undefined;
		const selectionForSession: RunnerSelection =
			selection.type === "codex"
				? {
						...selection,
						codexPermissions,
						promptType,
					}
				: selection;

		this.sessionRunnerSelections.set(linearAgentActivitySessionId, {
			...selectionForSession,
			issueId: fullIssue.id,
		});
		void this.savePersistedState().catch((error) => {
			this.debugLog(
				"[handleAgentSessionCreated] Failed to persist runner selection",
				error,
			);
		});

		console.log(
			`[EdgeWorker] Configured allowed tools for ${fullIssue.identifier}:`,
			allowedTools,
		);
		if (disallowedTools.length > 0) {
			console.log(
				`[EdgeWorker] Configured disallowed tools for ${fullIssue.identifier}:`,
				disallowedTools,
			);
		}

		const promptResult =
			isMentionTriggered && isLabelBasedPromptRequested
				? await this.buildLabelBasedPrompt(
						fullIssue,
						repository,
						attachmentResult.manifest,
					)
				: isMentionTriggered
					? await this.buildMentionPrompt(
							fullIssue,
							agentSession,
							attachmentResult.manifest,
						)
					: systemPrompt
						? await this.buildLabelBasedPrompt(
								fullIssue,
								repository,
								attachmentResult.manifest,
							)
						: await this.buildPromptV2(
								fullIssue,
								repository,
								undefined,
								attachmentResult.manifest,
							);

		const { prompt: initialPrompt, version: userPromptVersion } = promptResult;

		const promptWorkflowType =
			isMentionTriggered && isLabelBasedPromptRequested
				? "label-based-prompt-command"
				: isMentionTriggered
					? "mention"
					: systemPrompt
						? "label-based"
						: "fallback";

		console.log(
			`[EdgeWorker] Initial prompt built using ${promptWorkflowType} workflow, length: ${initialPrompt.length} characters`,
		);

		// Emit events using full Linear issue regardless of runner type
		this.emit("session:started", fullIssue.id, fullIssue, repository.id);
		this.config.handlers?.onSessionStart?.(
			fullIssue.id,
			fullIssue,
			repository.id,
		);

		if (selectionForSession.type !== "claude") {
			await this.startNonClaudeRunner({
				selection: selectionForSession,
				repository,
				prompt: initialPrompt,
				workspacePath: session.workspace.path,
				linearAgentActivitySessionId,
				issueIdentifier: fullIssue.identifier,
				isFollowUp: false,
			});
			return;
		}

		// Create Claude runner with attachment directory access and optional system prompt
		const runnerConfig = this.buildClaudeRunnerConfig(
			session,
			repository,
			linearAgentActivitySessionId,
			systemPrompt,
			allowedTools,
			allowedDirectories,
			disallowedTools,
			undefined, // resumeSessionId
			labels, // Pass labels for model override
		);
		const runner = new ClaudeRunner(runnerConfig);

		// Store runner by comment ID
		agentSessionManager.addClaudeRunner(linearAgentActivitySessionId, runner);

		// Save state after mapping changes
		await this.savePersistedState();

		console.log(`[EdgeWorker] Starting Claude streaming session`);
		try {
<<<<<<< HEAD
=======
			// Choose the appropriate prompt builder based on trigger type and system prompt
			const promptResult =
				isMentionTriggered && isLabelBasedPromptRequested
					? await this.buildLabelBasedPrompt(
							fullIssue,
							repository,
							attachmentResult.manifest,
							guidance,
						)
					: isMentionTriggered
						? await this.buildMentionPrompt(
								fullIssue,
								agentSession,
								attachmentResult.manifest,
								guidance,
							)
						: systemPrompt
							? await this.buildLabelBasedPrompt(
									fullIssue,
									repository,
									attachmentResult.manifest,
									guidance,
								)
							: await this.buildPromptV2(
									fullIssue,
									repository,
									undefined,
									attachmentResult.manifest,
									guidance,
								);

			const { prompt, version: userPromptVersion } = promptResult;

			// Update runner with version information
>>>>>>> 08f78506
			if (userPromptVersion || systemPromptVersion) {
				runner.updatePromptVersions({
					userPromptVersion,
					systemPromptVersion,
				});
			}

			const sessionInfo = await runner.startStreaming(initialPrompt);
			console.log(
				`[EdgeWorker] Claude streaming session started: ${sessionInfo.sessionId}`,
			);
			// Note: AgentSessionManager will be initialized automatically when the first system message
			// is received via handleClaudeMessage() callback
		} catch (error) {
			console.error(`[EdgeWorker] Error in prompt building/starting:`, error);
			throw error;
		}
	}

	/**
	 * Handle new comment on issue (updated for comment-based sessions)
	 * @param issue Linear issue object from webhook data
	 * @param comment Linear comment object from webhook data
	 * @param repository Repository configuration
	 */
	private async handleUserPostedAgentActivity(
		webhook: LinearAgentSessionPromptedWebhook,
		repository: RepositoryConfig,
	): Promise<void> {
		// Look for existing session for this comment thread
		const { agentSession } = webhook;
		const linearAgentActivitySessionId = agentSession.id;
		const { issue } = agentSession;

		const commentId = webhook.agentActivity.sourceCommentId;

		// Initialize the agent session in AgentSessionManager
		const agentSessionManager = this.agentSessionManagers.get(repository.id);
		if (!agentSessionManager) {
			console.error(
				"Unexpected: There was no agentSessionManage for the repository with id",
				repository.id,
			);
			return;
		}

		let session = agentSessionManager.getSession(linearAgentActivitySessionId);
		let isNewSession = false;
		let fullIssue: LinearIssue | null = null;

		if (!session) {
			console.log(
				`[EdgeWorker] No existing session found for agent activity session ${linearAgentActivitySessionId}, creating new session`,
			);
			isNewSession = true;

			// Post instant acknowledgment for new session creation
			await this.postInstantPromptedAcknowledgment(
				linearAgentActivitySessionId,
				repository.id,
				false,
			);

			// Create the session using the shared method
			const sessionData = await this.createLinearAgentSession(
				linearAgentActivitySessionId,
				issue,
				repository,
				agentSessionManager,
			);

			// Destructure session data for new session
<<<<<<< HEAD
			const {
				fullIssue: newFullIssue,
				allowedTools: sessionAllowedTools,
				disallowedTools: sessionDisallowedTools,
			} = sessionData;
=======
			fullIssue = sessionData.fullIssue;
>>>>>>> 08f78506
			session = sessionData.session;
			const newLabels = await this.fetchIssueLabels(newFullIssue);
			const newSelection = this.resolveRunnerSelection(newLabels, repository);
			const newCodexPermissions =
				newSelection.type === "codex"
					? this.deriveCodexPermissions(repository, undefined, {
							allowedTools: sessionAllowedTools,
							disallowedTools: sessionDisallowedTools,
						})
					: undefined;
			const decoratedSelection: RunnerSelection =
				newSelection.type === "codex"
					? {
							...newSelection,
							codexPermissions: newCodexPermissions,
						}
					: newSelection;
			this.sessionRunnerSelections.set(linearAgentActivitySessionId, {
				...decoratedSelection,
				issueId: newFullIssue.id,
				resumeSessionId: undefined,
			});

			console.log(
				`[EdgeWorker] Created new session ${linearAgentActivitySessionId} (prompted webhook)`,
			);

			// Save state and emit events for new session
			await this.savePersistedState();
			this.emit("session:started", fullIssue.id, fullIssue, repository.id);
			this.config.handlers?.onSessionStart?.(
				fullIssue.id,
				fullIssue,
				repository.id,
			);
		} else {
			console.log(
				`[EdgeWorker] Found existing session ${linearAgentActivitySessionId} for new user prompt`,
			);

			// Post instant acknowledgment for existing session BEFORE any async work
			// Check streaming status first to determine the message
			const isCurrentlyStreaming =
				session?.claudeRunner?.isStreaming() || false;

			await this.postInstantPromptedAcknowledgment(
				linearAgentActivitySessionId,
				repository.id,
				isCurrentlyStreaming,
			);

			// Need to fetch full issue for routing context
			const linearClient = this.linearClients.get(repository.id);
			if (linearClient) {
				try {
					fullIssue = await linearClient.issue(issue.id);
				} catch (error) {
					console.warn(
						`[EdgeWorker] Failed to fetch full issue for routing: ${issue.id}`,
						error,
					);
					// Continue with degraded routing context
				}
			}
		}

		// Check if runner is actively streaming before routing
		const existingRunner = session?.claudeRunner;
		const isStreaming = existingRunner?.isStreaming() || false;

		// Always route procedure for new comments, UNLESS actively streaming
		if (!isStreaming) {
			// Initialize procedure metadata using intelligent routing
			if (!session.metadata) {
				session.metadata = {};
			}

			// Post ephemeral "Routing..." thought
			await agentSessionManager.postRoutingThought(
				linearAgentActivitySessionId,
			);

			// For prompted events, use the actual prompt content from the user
			// Combine with issue context for better routing
			if (!fullIssue) {
				console.warn(
					`[EdgeWorker] Routing without full issue details for ${linearAgentActivitySessionId}`,
				);
			}
			const promptBody = webhook.agentActivity.content.body;
			const routingDecision = await this.procedureRouter.determineRoutine(
				promptBody.trim(),
			);
			const selectedProcedure = routingDecision.procedure;

			// Initialize procedure metadata in session (resets for each new comment)
			this.procedureRouter.initializeProcedureMetadata(
				session,
				selectedProcedure,
			);

			// Post procedure selection result (replaces ephemeral routing thought)
			await agentSessionManager.postProcedureSelectionThought(
				linearAgentActivitySessionId,
				selectedProcedure.name,
				routingDecision.classification,
			);

			// Log routing decision
			console.log(
				`[EdgeWorker] Routing decision for ${linearAgentActivitySessionId} (prompted webhook, ${isNewSession ? "new" : "existing"} session):`,
			);
			console.log(`  Classification: ${routingDecision.classification}`);
			console.log(`  Procedure: ${selectedProcedure.name}`);
			console.log(`  Reasoning: ${routingDecision.reasoning}`);
		} else {
			console.log(
				`[EdgeWorker] Skipping routing for ${linearAgentActivitySessionId} - runner is actively streaming`,
			);
		}

		// Ensure session is not null after creation/retrieval
		if (!session) {
			throw new Error(
				`Failed to get or create session for agent activity session ${linearAgentActivitySessionId}`,
			);
		}

<<<<<<< HEAD
		// Nothing before this should create latency or be async, so that these remain instant and low-latency for user experience
		const existingRunner = session.claudeRunner;
		let sessionRunnerSelection = this.sessionRunnerSelections.get(
			linearAgentActivitySessionId,
		);
		if (!sessionRunnerSelection) {
			const fallbackSelection = this.resolveRunnerSelection([], repository);
			const fallbackCodexPermissions =
				fallbackSelection.type === "codex"
					? this.deriveCodexPermissions(repository)
					: undefined;
			const decoratedFallback: RunnerSelection =
				fallbackSelection.type === "codex"
					? {
							...fallbackSelection,
							codexPermissions: fallbackCodexPermissions,
						}
					: fallbackSelection;
			sessionRunnerSelection = {
				...decoratedFallback,
				issueId: session.issueId ?? issue.id,
			};
			this.sessionRunnerSelections.set(
				linearAgentActivitySessionId,
				sessionRunnerSelection,
			);
			void this.savePersistedState().catch((error) => {
				this.debugLog(
					"[handleUserPostedAgentActivity] Failed to persist fallback runner selection",
					error,
				);
			});
		}
		const isNonClaudeSession =
			sessionRunnerSelection.type !== undefined &&
			sessionRunnerSelection.type !== "claude";
		if (!isNewSession) {
			// Only post acknowledgment for existing sessions (new sessions already handled it above)
			await this.postInstantPromptedAcknowledgment(
				linearAgentActivitySessionId,
				repository.id,
				existingRunner?.isStreaming() || false,
			);
		}
=======
		// Acknowledgment already posted above for both new and existing sessions
		// (before any async routing work to ensure instant user feedback)
>>>>>>> 08f78506

		// Get Linear client for this repository
		const linearClient = this.linearClients.get(repository.id);
		if (!linearClient) {
			console.error(
				"Unexpected: There was no LinearClient for the repository with id",
				repository.id,
			);
			return;
		}

		const promptBody = webhook.agentActivity.content.body;
		const stopSignal = webhook.agentActivity.signal === "stop";

		// Handle stop signal
		if (stopSignal) {
			console.log(
				`[EdgeWorker] Received stop signal for agent activity session ${linearAgentActivitySessionId}`,
			);

			// Mark intentional stop to suppress downstream error handling
			this.stopRequestedSessions.add(linearAgentActivitySessionId);

			if (existingRunner) {
				existingRunner.stop();
				console.log(
					`[EdgeWorker] Stopped Claude session for agent activity session ${linearAgentActivitySessionId}`,
				);
			}

			const existingNonClaudeRunner = this.nonClaudeRunners.get(
				linearAgentActivitySessionId,
			);
			if (existingNonClaudeRunner) {
				await this.safeStopRunner(
					linearAgentActivitySessionId,
					existingNonClaudeRunner,
				);
			}
			// Preserve Codex resume metadata and runner selection for follow-up resume
			// Do not delete codexSessionCache or sessionRunnerSelections here
			this.finalizedNonClaudeSessions.add(linearAgentActivitySessionId);
			void this.savePersistedState().catch((error) => {
				this.debugLog(
					"[EdgeWorker] Failed to persist state after stop signal",
					error,
				);
			});
			const issueTitle = issue.title || "this issue";
			const stopConfirmation = `I've stopped working on ${issueTitle} as requested.\n\n**Stop Signal:** Received from ${webhook.agentSession.creator?.name || "user"}\n**Action Taken:** All ongoing work has been halted`;

			await agentSessionManager.createResponseActivity(
				linearAgentActivitySessionId,
				stopConfirmation,
			);

			return; // Exit early - stop signal handled
		}

		// Always set up attachments directory, even if no attachments in current comment
		const workspaceFolderName = basename(session.workspace.path);
		const attachmentsDir = join(
			this.cyrusHome,
			workspaceFolderName,
			"attachments",
		);
		// Ensure directory exists
		await mkdir(attachmentsDir, { recursive: true });

		let attachmentManifest = "";
		if (commentId) {
			try {
				const result = await linearClient.client.rawRequest(
					`
	          query GetComment($id: String!) {
	            comment(id: $id) {
	              id
	              body
	              createdAt
	              updatedAt
	              user {
	                name
	                id
	              }
	            }
	          }
	        `,
					{ id: commentId },
				);

				// Count existing attachments
				const existingFiles = await readdir(attachmentsDir).catch(() => []);
				const existingAttachmentCount = existingFiles.filter(
					(file) => file.startsWith("attachment_") || file.startsWith("image_"),
				).length;

				// Download new attachments from the comment
				const downloadResult = await this.downloadCommentAttachments(
					(result.data as any).comment.body,
					attachmentsDir,
					repository.linearToken,
					existingAttachmentCount,
				);

				if (downloadResult.totalNewAttachments > 0) {
					attachmentManifest =
						this.generateNewAttachmentManifest(downloadResult);
				}
			} catch (error) {
				console.error("Failed to fetch comments for attachments:", error);
			}
		} else {
			this.debugLog(
				"[handleUserPostedAgentActivity] No source comment id provided; skipping attachment download",
			);
		}

		// Check if there's an existing runner for this comment thread
		if (!isNonClaudeSession && existingRunner?.isStreaming()) {
			// Add comment with attachment manifest to existing stream
			console.log(
				`[EdgeWorker] Adding comment to existing stream for agent activity session ${linearAgentActivitySessionId}`,
			);

			// Append attachment manifest to the prompt if we have one
			let fullPrompt = promptBody;
			if (attachmentManifest) {
				fullPrompt = `${promptBody}\n\n${attachmentManifest}`;
			}

			existingRunner.addStreamMessage(fullPrompt);
			return; // Exit early - comment has been added to stream
		}

		if (isNonClaudeSession && sessionRunnerSelection) {
			await this.handleNonClaudeFollowUp({
				selection: sessionRunnerSelection,
				session,
				repository,
				promptBody,
				attachmentManifest,
				linearAgentActivitySessionId,
				isNewSession,
			});
			return;
		}

		// Use the new resumeClaudeSession function
		try {
			await this.resumeClaudeSession(
				session,
				repository,
				linearAgentActivitySessionId,
				agentSessionManager,
				promptBody,
				attachmentManifest,
				isNewSession,
				[], // No additional allowed directories for regular continuation
			);
		} catch (error) {
			console.error("Failed to continue conversation:", error);
			// Remove any partially created session
			// this.sessionManager.removeSession(threadRootCommentId)
			// this.commentToRepo.delete(threadRootCommentId)
			// this.commentToIssue.delete(threadRootCommentId)
			// // Start fresh for root comments, or fall back to issue assignment
			// if (isRootComment) {
			//   await this.handleNewRootComment(issue, comment, repository)
			// } else {
			//   await this.handleIssueAssigned(issue, repository)
			// }
		}
	}

	/**
	 * Handle issue unassignment
	 * @param issue Linear issue object from webhook data
	 * @param repository Repository configuration
	 */
	private async handleIssueUnassigned(
		issue: LinearWebhookIssue,
		repository: RepositoryConfig,
	): Promise<void> {
		const agentSessionManager = this.agentSessionManagers.get(repository.id);
		if (!agentSessionManager) {
			console.log(
				"No agentSessionManager for unassigned issue, so no sessions to stop",
			);
			return;
		}

		// Get all Claude runners for this specific issue
		const claudeRunners = agentSessionManager.getClaudeRunnersForIssue(
			issue.id,
		);

		// Stop all Claude runners for this issue
		const activeThreadCount = claudeRunners.length;
		for (const runner of claudeRunners) {
			console.log(
				`[EdgeWorker] Stopping Claude runner for issue ${issue.identifier}`,
			);
			runner.stop();
		}

		const nonClaudeSessionsToRemove: string[] = [];
		for (const [
			sessionId,
			metadata,
		] of this.sessionRunnerSelections.entries()) {
			if (metadata.issueId !== issue.id || metadata.type === "claude") {
				continue;
			}

			const runner = this.nonClaudeRunners.get(sessionId);
			if (runner) {
				try {
					await runner.stop();
				} catch (error) {
					this.debugLog(
						`[EdgeWorker] Failed to stop non-Claude runner during unassignment`,
						error,
					);
				}
				this.nonClaudeRunners.delete(sessionId);
			}

			if (metadata.type === "codex") {
				this.codexSessionCache.delete(sessionId);
			}

			nonClaudeSessionsToRemove.push(sessionId);
		}

		nonClaudeSessionsToRemove.forEach((sessionId) => {
			this.sessionRunnerSelections.delete(sessionId);
		});

		// Post ONE farewell comment on the issue (not in any thread) if there were active sessions
		if (activeThreadCount > 0 || nonClaudeSessionsToRemove.length > 0) {
			await this.postComment(
				issue.id,
				"I've been unassigned and am stopping work now.",
				repository.id,
				// No parentId - post as a new comment on the issue
			);
		}

		// Emit events
		console.log(
			`[EdgeWorker] Stopped ${activeThreadCount} sessions for unassigned issue ${issue.identifier}`,
		);
	}

	/**
	 * Handle Claude messages
	 */
	private async handleClaudeMessage(
		linearAgentActivitySessionId: string,
		message: SDKMessage,
		repositoryId: string,
	): Promise<void> {
		const agentSessionManager = this.agentSessionManagers.get(repositoryId);
		// Integrate with AgentSessionManager to capture streaming messages
		if (agentSessionManager) {
			await agentSessionManager.handleClaudeMessage(
				linearAgentActivitySessionId,
				message,
			);
		}
	}

	/**
	 * Handle Claude session error
	 * TODO: improve this
	 */
	private async handleClaudeError(error: Error): Promise<void> {
		console.error("Unhandled claude error:", error);
	}

	/**
	 * Fetch issue labels for a given issue
	 */
	private async fetchIssueLabels(issue: LinearIssue): Promise<string[]> {
		try {
			const labels = await issue.labels();
			return labels.nodes.map((label) => label.name);
		} catch (error) {
			console.error(
				`[EdgeWorker] Failed to fetch labels for issue ${issue.id}:`,
				error,
			);
			return [];
		}
	}

	private resolveRunnerSelection(
		labels: string[],
		repository: RepositoryConfig,
	): RunnerSelection {
		const match: RunnerSelection | null = (() => {
			for (const rule of repository.labelAgentRouting ?? []) {
				if (!rule.labels.some((label) => labels.includes(label))) continue;
				const runner = this.normalizeRunnerType(rule.runner, {
					scope: "labelAgentRouting",
					repositoryId: repository.id,
					labels,
				});
				if (!runner) continue;
				return {
					type: runner,
					model: rule.model,
				};
			}

			const repoRunner = this.normalizeRunnerType(repository.runner, {
				scope: "repository.runner",
				repositoryId: repository.id,
			});
			if (repoRunner) {
				if (repoRunner === "codex") {
					return {
						type: "codex",
						model:
							repository.runnerModels?.codex?.model ||
							this.config.cliDefaults?.codex?.model,
					};
				}
				return {
					type: "claude",
					model:
						repository.runnerModels?.claude?.model ||
						repository.model ||
						this.config.cliDefaults?.claude?.model ||
						this.config.defaultModel,
				};
			}

			return null;
		})();

		if (match) {
			this.debugLog(
				`[resolveRunnerSelection] Matched runner via label or repo override`,
				{
					repositoryId: repository.id,
					runner: match.type,
					labels,
				},
			);
			return match;
		}

		const defaultCli =
			this.normalizeRunnerType(this.config.defaultCli, {
				scope: "config.defaultCli",
				repositoryId: repository.id,
			}) ?? "claude";
		let resolved: RunnerSelection;
		if (defaultCli === "codex") {
			resolved = {
				type: "codex",
				model: this.config.cliDefaults?.codex?.model,
			};
		} else {
			resolved = {
				type: "claude",
				model:
					repository.model ||
					this.config.cliDefaults?.claude?.model ||
					this.config.defaultModel,
			};
		}

		this.debugLog(`[resolveRunnerSelection] Using default runner selection`, {
			repositoryId: repository.id,
			runner: resolved.type,
			labels,
		});
		return resolved;
	}

	private normalizeRunnerType(
		runner: unknown,
		context?: { scope: string; repositoryId?: string; labels?: string[] },
	): RunnerType | undefined {
		if (typeof runner === "string") {
			const value = runner.toLowerCase();
			if (value === "claude" || value === "codex") {
				return value as RunnerType;
			}
		}
		if (context) {
			this.debugLog("[normalizeRunnerType] Ignoring unsupported runner", {
				scope: context.scope,
				repositoryId: context.repositoryId,
				runner,
				labels: context.labels,
			});
		}
		return undefined;
	}

<<<<<<< HEAD
	private getOpenAiApiKey(): string | undefined {
		if (process.env.OPENAI_API_KEY) {
			return process.env.OPENAI_API_KEY;
		}

		const configured = this.config.credentials?.openaiApiKey;
		if (!configured) {
			return undefined;
		}

		if (configured.startsWith("env:")) {
			const envVar = configured.slice(4);
			return process.env[envVar];
		}

		return configured;
	}

	private normalizeError(value: unknown, fallback = "Unknown error"): Error {
		if (value instanceof Error) {
			return value;
		}
		if (typeof value === "string") {
			return new Error(value);
		}
		if (value && typeof value === "object") {
			try {
				return new Error(JSON.stringify(value));
			} catch (_error) {
				return new Error(fallback);
			}
		}
		return new Error(fallback);
	}

	private buildPromptPathCandidates(promptPath: string): string[] {
		if (!promptPath) {
			return [];
		}

		const trimmed = promptPath.trim();
		if (!trimmed) {
			return [];
		}

		const candidates = new Set<string>();

		if (trimmed.startsWith("~/")) {
			const relativeSegment = trimmed.slice(2);
			if (this.cyrusHome) {
				candidates.add(join(this.cyrusHome, relativeSegment));
			}
			const userHome = process.env.HOME;
			if (userHome) {
				candidates.add(join(userHome, relativeSegment));
			}
		}

		if (isAbsolute(trimmed)) {
			candidates.add(trimmed);
		} else {
			if (this.cyrusHome) {
				candidates.add(resolve(this.cyrusHome, trimmed));
			}
			candidates.add(resolve(trimmed));
		}

		return Array.from(candidates);
	}

	private async loadPromptTemplateFromPath(
		promptName: string,
		promptPath: string,
	): Promise<{ prompt: string; version?: string } | undefined> {
		const candidates = this.buildPromptPathCandidates(promptPath);
		if (candidates.length === 0) {
			return undefined;
		}

		let lastError: unknown;
		for (const candidate of candidates) {
			try {
				const promptContent = await readFile(candidate, "utf-8");
				const promptVersion = this.extractVersionTag(promptContent);
				return { prompt: promptContent, version: promptVersion };
			} catch (error) {
				lastError = error;
			}
		}

		const errorMessage =
			lastError instanceof Error
				? lastError.message
				: lastError
					? String(lastError)
					: "unknown error";
		console.warn(
			`[EdgeWorker] Failed to load custom prompt "${promptName}" from ${promptPath}: ${errorMessage}`,
		);
		return undefined;
	}

	private async loadBuiltInPrompt(
		promptName: string,
	): Promise<{ prompt: string; version?: string } | undefined> {
		try {
			const promptPath = join(BUILT_IN_PROMPTS_DIR, `${promptName}.md`);
			const promptContent = await readFile(promptPath, "utf-8");
			const promptVersion = this.extractVersionTag(promptContent);
			return { prompt: promptContent, version: promptVersion };
		} catch (error) {
			console.error(
				`[EdgeWorker] Failed to load built-in ${promptName} prompt template:`,
				error,
			);
			return undefined;
		}
	}

	/**
	 * Determine system prompt based on issue labels and repository configuration
	 */
	private async determineSystemPromptFromLabels(
		labels: string[],
		repository: RepositoryConfig,
	): Promise<
		| {
				prompt: string;
				version?: string;
				type?: string;
		  }
		| undefined
	> {
		if (!repository.labelPrompts || labels.length === 0) {
			return undefined;
		}

		const labelPrompts = repository.labelPrompts;
		const orderedEntries: Array<[string, PromptRuleConfig | string[]]> = [];

		for (const builtIn of BUILT_IN_PROMPT_TYPES) {
			const config = labelPrompts[builtIn];
			if (config) {
				orderedEntries.push([builtIn, config]);
			}
		}

		for (const [promptName, config] of Object.entries(labelPrompts)) {
			if (!BUILT_IN_PROMPT_TYPE_SET.has(promptName) && config) {
				orderedEntries.push([
					promptName,
					config as PromptRuleConfig | string[],
				]);
			}
		}

		for (const [promptName, rawConfig] of orderedEntries) {
			const configuredLabels = Array.isArray(rawConfig)
				? rawConfig
				: rawConfig?.labels;

			if (!configuredLabels?.some((label) => labels.includes(label))) {
				continue;
			}

			let promptSource: "repository" | "global" | "built-in" = "built-in";
			let promptResult: { prompt: string; version?: string } | undefined;

			const promptRule = Array.isArray(rawConfig)
				? undefined
				: (rawConfig as PromptRuleConfig);

			if (promptRule?.promptPath) {
				const repositoryPrompt = await this.loadPromptTemplateFromPath(
					promptName,
					promptRule.promptPath,
				);
				if (repositoryPrompt) {
					promptResult = repositoryPrompt;
					promptSource = "repository";
				}
			}

			if (!promptResult) {
				const globalRule = this.config.promptDefaults?.[promptName];
				if (globalRule?.promptPath) {
					const globalPrompt = await this.loadPromptTemplateFromPath(
						promptName,
						globalRule.promptPath,
					);
					if (globalPrompt) {
						promptResult = globalPrompt;
						promptSource = "global";
					}
				}
			}

			if (!promptResult) {
				const builtInPrompt = await this.loadBuiltInPrompt(promptName);
				if (builtInPrompt) {
					promptResult = builtInPrompt;
					promptSource = "built-in";
				}
			}

			if (promptResult) {
				const labelList = labels.join(", ");
				const sourceDescription =
					promptSource === "repository"
						? "repository custom prompt"
						: promptSource === "global"
							? "global default prompt"
							: "built-in prompt";

				console.log(
					`[EdgeWorker] Using ${promptName} system prompt (${sourceDescription}) for labels: ${labelList}`,
				);

				if (promptResult.version) {
					console.log(
						`[EdgeWorker] ${promptName} system prompt version: ${promptResult.version}`,
					);
				}

				return {
					prompt: promptResult.prompt,
					version: promptResult.version,
					type: promptName,
				};
			}
		}

		return undefined;
	}

=======
>>>>>>> 08f78506
	/**
	 * Build simplified prompt for label-based workflows
	 * @param issue Full Linear issue
	 * @param repository Repository configuration
<<<<<<< HEAD
=======
	 * @param attachmentManifest Optional attachment manifest
	 * @param guidance Optional agent guidance rules from Linear
>>>>>>> 08f78506
	 * @returns Formatted prompt string
	 */
	private async buildLabelBasedPrompt(
		issue: LinearIssue,
		repository: RepositoryConfig,
		attachmentManifest: string = "",
		guidance?: LinearWebhookGuidanceRule[],
	): Promise<{ prompt: string; version?: string }> {
		console.log(
			`[EdgeWorker] buildLabelBasedPrompt called for issue ${issue.identifier}`,
		);

		try {
			// Load the label-based prompt template
			const __filename = fileURLToPath(import.meta.url);
			const __dirname = dirname(__filename);
			const templatePath = resolve(__dirname, "../label-prompt-template.md");

			console.log(
				`[EdgeWorker] Loading label prompt template from: ${templatePath}`,
			);
			const template = await readFile(templatePath, "utf-8");
			console.log(
				`[EdgeWorker] Template loaded, length: ${template.length} characters`,
			);

			// Extract and log version tag if present
			const templateVersion = this.extractVersionTag(template);
			if (templateVersion) {
				console.log(
					`[EdgeWorker] Label prompt template version: ${templateVersion}`,
				);
			}

			// Determine the base branch considering parent issues
			const baseBranch = await this.determineBaseBranch(issue, repository);

			// Fetch assignee information
			let assigneeId = "";
			let assigneeName = "";
			try {
				if (issue.assigneeId) {
					assigneeId = issue.assigneeId;
					// Fetch the full assignee object to get the name
					const assignee = await issue.assignee;
					if (assignee) {
						assigneeName = assignee.displayName || assignee.name || "";
					}
				}
			} catch (error) {
				console.warn(`[EdgeWorker] Failed to fetch assignee details:`, error);
			}

			// Get LinearClient for this repository
			const linearClient = this.linearClients.get(repository.id);
			if (!linearClient) {
				console.error(`No LinearClient found for repository ${repository.id}`);
				throw new Error(
					`No LinearClient found for repository ${repository.id}`,
				);
			}

			// Fetch workspace teams and labels
			let workspaceTeams = "";
			let workspaceLabels = "";
			try {
				console.log(
					`[EdgeWorker] Fetching workspace teams and labels for repository ${repository.id}`,
				);

				// Fetch teams
				const teamsConnection = await linearClient.teams();
				const teamsArray = [];
				for (const team of teamsConnection.nodes) {
					teamsArray.push({
						id: team.id,
						name: team.name,
						key: team.key,
						description: team.description || "",
						color: team.color,
					});
				}
				workspaceTeams = teamsArray
					.map(
						(team) =>
							`- ${team.name} (${team.key}): ${team.id}${team.description ? ` - ${team.description}` : ""}`,
					)
					.join("\n");

				// Fetch labels
				const labelsConnection = await linearClient.issueLabels();
				const labelsArray = [];
				for (const label of labelsConnection.nodes) {
					labelsArray.push({
						id: label.id,
						name: label.name,
						description: label.description || "",
						color: label.color,
					});
				}
				workspaceLabels = labelsArray
					.map(
						(label) =>
							`- ${label.name}: ${label.id}${label.description ? ` - ${label.description}` : ""}`,
					)
					.join("\n");

				console.log(
					`[EdgeWorker] Fetched ${teamsArray.length} teams and ${labelsArray.length} labels`,
				);
			} catch (error) {
				console.warn(
					`[EdgeWorker] Failed to fetch workspace teams and labels:`,
					error,
				);
			}

			// Build the simplified prompt with only essential variables
			let prompt = template
				.replace(/{{repository_name}}/g, repository.name)
				.replace(/{{base_branch}}/g, baseBranch)
				.replace(/{{issue_id}}/g, issue.id || "")
				.replace(/{{issue_identifier}}/g, issue.identifier || "")
				.replace(/{{issue_title}}/g, issue.title || "")
				.replace(
					/{{issue_description}}/g,
					issue.description || "No description provided",
				)
				.replace(/{{issue_url}}/g, issue.url || "")
				.replace(/{{assignee_id}}/g, assigneeId)
				.replace(/{{assignee_name}}/g, assigneeName)
				.replace(/{{workspace_teams}}/g, workspaceTeams)
				.replace(/{{workspace_labels}}/g, workspaceLabels);

			// Append agent guidance if present
			prompt += this.formatAgentGuidance(guidance);

			if (attachmentManifest) {
				console.log(
					`[EdgeWorker] Adding attachment manifest to label-based prompt, length: ${attachmentManifest.length} characters`,
				);
				prompt = `${prompt}\n\n${attachmentManifest}`;
			}
<<<<<<< HEAD
=======

>>>>>>> 08f78506
			console.log(
				`[EdgeWorker] Label-based prompt built successfully, length: ${prompt.length} characters`,
			);
			return { prompt, version: templateVersion };
		} catch (error) {
			console.error(`[EdgeWorker] Error building label-based prompt:`, error);
			throw error;
		}
	}

	/**
	 * Build prompt for mention-triggered sessions
	 * @param issue Full Linear issue object
	 * @param repository Repository configuration
	 * @param agentSession The agent session containing the mention
	 * @param attachmentManifest Optional attachment manifest to append
	 * @param guidance Optional agent guidance rules from Linear
	 * @returns The constructed prompt and optional version tag
	 */
	private async buildMentionPrompt(
		issue: LinearIssue,
		agentSession: LinearWebhookAgentSession,
		attachmentManifest: string = "",
		guidance?: LinearWebhookGuidanceRule[],
	): Promise<{ prompt: string; version?: string }> {
		try {
			console.log(
				`[EdgeWorker] Building mention prompt for issue ${issue.identifier}`,
			);

			// Get the mention comment body
			const mentionContent = agentSession.comment?.body || "";

			// Build a simple prompt focused on the mention
			let prompt = `You were mentioned in a Linear comment. Please help with the following request.

<linear_issue>
  <id>${issue.id}</id>
  <identifier>${issue.identifier}</identifier>
  <title>${issue.title}</title>
  <url>${issue.url}</url>
</linear_issue>

<mention_request>
${mentionContent}
</mention_request>

IMPORTANT: You were specifically mentioned in the comment above. Focus on addressing the specific question or request in the mention. You can use the Linear MCP tools to fetch additional context about the issue if needed.`;

			// Append agent guidance if present
			prompt += this.formatAgentGuidance(guidance);

			// Append attachment manifest if any
			if (attachmentManifest) {
				prompt = `${prompt}\n\n${attachmentManifest}`;
			}

			return { prompt };
		} catch (error) {
			console.error(`[EdgeWorker] Error building mention prompt:`, error);
			throw error;
		}
	}

	/**
	 * Extract version tag from template content
	 * @param templateContent The template content to parse
	 * @returns The version value if found, undefined otherwise
	 */
	private extractVersionTag(templateContent: string): string | undefined {
		// Match the version tag pattern: <version-tag value="..." />
		const versionTagMatch = templateContent.match(
			/<version-tag\s+value="([^"]*)"\s*\/>/i,
		);
		const version = versionTagMatch ? versionTagMatch[1] : undefined;
		// Return undefined for empty strings
		return version?.trim() ? version : undefined;
	}

	/**
	 * Format agent guidance rules as markdown for injection into prompts
	 * @param guidance Array of guidance rules from Linear
	 * @returns Formatted markdown string with guidance, or empty string if no guidance
	 */
	private formatAgentGuidance(guidance?: LinearWebhookGuidanceRule[]): string {
		if (!guidance || guidance.length === 0) {
			return "";
		}

		let formatted =
			"\n\n<agent_guidance>\nThe following guidance has been configured for this workspace/team in Linear. Team-specific guidance takes precedence over workspace-level guidance.\n";

		for (const rule of guidance) {
			let origin = "Global";
			if (rule.origin) {
				if (rule.origin.__typename === "TeamOriginWebhookPayload") {
					origin = `Team (${rule.origin.team.displayName})`;
				} else {
					origin = "Organization";
				}
			}
			formatted += `\n## Guidance from ${origin}\n${rule.body}\n`;
		}

		formatted += "\n</agent_guidance>";
		return formatted;
	}

	/**
	 * Check if a branch exists locally or remotely
	 */
	private async branchExists(
		branchName: string,
		repoPath: string,
	): Promise<boolean> {
		const { execSync } = await import("node:child_process");
		try {
			// Check if branch exists locally
			execSync(`git rev-parse --verify "${branchName}"`, {
				cwd: repoPath,
				stdio: "pipe",
			});
			return true;
		} catch {
			// Branch doesn't exist locally, check remote
			try {
				execSync(`git ls-remote --heads origin "${branchName}"`, {
					cwd: repoPath,
					stdio: "pipe",
				});
				return true;
			} catch {
				// Branch doesn't exist remotely either
				return false;
			}
		}
	}

	/**
	 * Determine the base branch for an issue, considering parent issues
	 */
	private async determineBaseBranch(
		issue: LinearIssue,
		repository: RepositoryConfig,
	): Promise<string> {
		// Start with the repository's default base branch
		let baseBranch = repository.baseBranch;

		// Check if issue has a parent
		try {
			const parent = await issue.parent;
			if (parent) {
				console.log(
					`[EdgeWorker] Issue ${issue.identifier} has parent: ${parent.identifier}`,
				);

				// Get parent's branch name
				const parentRawBranchName =
					parent.branchName ||
					`${parent.identifier}-${parent.title
						?.toLowerCase()
						.replace(/\s+/g, "-")
						.substring(0, 30)}`;
				const parentBranchName = this.sanitizeBranchName(parentRawBranchName);

				// Check if parent branch exists
				const parentBranchExists = await this.branchExists(
					parentBranchName,
					repository.repositoryPath,
				);

				if (parentBranchExists) {
					baseBranch = parentBranchName;
					console.log(
						`[EdgeWorker] Using parent issue branch '${parentBranchName}' as base for sub-issue ${issue.identifier}`,
					);
				} else {
					console.log(
						`[EdgeWorker] Parent branch '${parentBranchName}' not found, using default base branch '${repository.baseBranch}'`,
					);
				}
			}
		} catch (_error) {
			// Parent field might not exist or couldn't be fetched, use default base branch
			console.log(
				`[EdgeWorker] No parent issue found for ${issue.identifier}, using default base branch '${repository.baseBranch}'`,
			);
		}

		return baseBranch;
	}

	/**
	 * Convert full Linear SDK issue to CoreIssue interface for Session creation
	 */
	private convertLinearIssueToCore(issue: LinearIssue): IssueMinimal {
		return {
			id: issue.id,
			identifier: issue.identifier,
			title: issue.title || "",
			description: issue.description || undefined,
			branchName: issue.branchName, // Use the real branchName property!
		};
	}

	/**
	 * Sanitize branch name by removing backticks to prevent command injection
	 */
	private sanitizeBranchName(name: string): string {
		return name ? name.replace(/`/g, "") : name;
	}

	/**
	 * Format Linear comments into a threaded structure that mirrors the Linear UI
	 * @param comments Array of Linear comments
	 * @returns Formatted string showing comment threads
	 */
	private async formatCommentThreads(comments: Comment[]): Promise<string> {
		if (comments.length === 0) {
			return "No comments yet.";
		}

		// Group comments by thread (root comments and their replies)
		const threads = new Map<string, { root: Comment; replies: Comment[] }>();
		const rootComments: Comment[] = [];

		// First pass: identify root comments and create thread structure
		for (const comment of comments) {
			const parent = await comment.parent;
			if (!parent) {
				// This is a root comment
				rootComments.push(comment);
				threads.set(comment.id, { root: comment, replies: [] });
			}
		}

		// Second pass: assign replies to their threads
		for (const comment of comments) {
			const parent = await comment.parent;
			if (parent?.id) {
				const thread = threads.get(parent.id);
				if (thread) {
					thread.replies.push(comment);
				}
			}
		}

		// Format threads in chronological order
		const formattedThreads: string[] = [];

		for (const rootComment of rootComments) {
			const thread = threads.get(rootComment.id);
			if (!thread) continue;

			// Format root comment
			const rootUser = await rootComment.user;
			const rootAuthor =
				rootUser?.displayName || rootUser?.name || rootUser?.email || "Unknown";
			const rootTime = new Date(rootComment.createdAt).toLocaleString();

			let threadText = `<comment_thread>
	<root_comment>
		<author>@${rootAuthor}</author>
		<timestamp>${rootTime}</timestamp>
		<content>
${rootComment.body}
		</content>
	</root_comment>`;

			// Format replies if any
			if (thread.replies.length > 0) {
				threadText += "\n  <replies>";
				for (const reply of thread.replies) {
					const replyUser = await reply.user;
					const replyAuthor =
						replyUser?.displayName ||
						replyUser?.name ||
						replyUser?.email ||
						"Unknown";
					const replyTime = new Date(reply.createdAt).toLocaleString();

					threadText += `
		<reply>
			<author>@${replyAuthor}</author>
			<timestamp>${replyTime}</timestamp>
			<content>
${reply.body}
			</content>
		</reply>`;
				}
				threadText += "\n  </replies>";
			}

			threadText += "\n</comment_thread>";
			formattedThreads.push(threadText);
		}

		return formattedThreads.join("\n\n");
	}

	/**
	 * Build a prompt for Claude using the improved XML-style template
	 * @param issue Full Linear issue
	 * @param repository Repository configuration
	 * @param newComment Optional new comment to focus on (for handleNewRootComment)
	 * @param attachmentManifest Optional attachment manifest
	 * @param guidance Optional agent guidance rules from Linear
	 * @returns Formatted prompt string
	 */
	private async buildPromptV2(
		issue: LinearIssue,
		repository: RepositoryConfig,
		newComment?: LinearWebhookComment,
		attachmentManifest: string = "",
		guidance?: LinearWebhookGuidanceRule[],
	): Promise<{ prompt: string; version?: string }> {
		console.log(
			`[EdgeWorker] buildPromptV2 called for issue ${issue.identifier}${newComment ? " with new comment" : ""}`,
		);

		try {
			// Use custom template if provided (repository-specific takes precedence)
			let templatePath =
				repository.promptTemplatePath ||
				this.config.features?.promptTemplatePath;

			// If no custom template, use the v2 template
			if (!templatePath) {
				const __filename = fileURLToPath(import.meta.url);
				const __dirname = dirname(__filename);
				templatePath = resolve(__dirname, "../prompt-template-v2.md");
			}

			// Load the template
			console.log(`[EdgeWorker] Loading prompt template from: ${templatePath}`);
			const template = await readFile(templatePath, "utf-8");
			console.log(
				`[EdgeWorker] Template loaded, length: ${template.length} characters`,
			);

			// Extract and log version tag if present
			const templateVersion = this.extractVersionTag(template);
			if (templateVersion) {
				console.log(`[EdgeWorker] Prompt template version: ${templateVersion}`);
			}

			// Get state name from Linear API
			const state = await issue.state;
			const stateName = state?.name || "Unknown";

			// Determine the base branch considering parent issues
			const baseBranch = await this.determineBaseBranch(issue, repository);

			// Get formatted comment threads
			const linearClient = this.linearClients.get(repository.id);
			let commentThreads = "No comments yet.";

			if (linearClient && issue.id) {
				try {
					console.log(
						`[EdgeWorker] Fetching comments for issue ${issue.identifier}`,
					);
					const comments = await linearClient.comments({
						filter: { issue: { id: { eq: issue.id } } },
					});

					const commentNodes = comments.nodes;
					if (commentNodes.length > 0) {
						commentThreads = await this.formatCommentThreads(commentNodes);
						console.log(
							`[EdgeWorker] Formatted ${commentNodes.length} comments into threads`,
						);
					}
				} catch (error) {
					console.error("Failed to fetch comments:", error);
				}
			}

			// Build the prompt with all variables
			let prompt = template
				.replace(/{{repository_name}}/g, repository.name)
				.replace(/{{issue_id}}/g, issue.id || "")
				.replace(/{{issue_identifier}}/g, issue.identifier || "")
				.replace(/{{issue_title}}/g, issue.title || "")
				.replace(
					/{{issue_description}}/g,
					issue.description || "No description provided",
				)
				.replace(/{{issue_state}}/g, stateName)
				.replace(/{{issue_priority}}/g, issue.priority?.toString() || "None")
				.replace(/{{issue_url}}/g, issue.url || "")
				.replace(/{{comment_threads}}/g, commentThreads)
				.replace(
					/{{working_directory}}/g,
					this.config.handlers?.createWorkspace
						? "Will be created based on issue"
						: repository.repositoryPath,
				)
				.replace(/{{base_branch}}/g, baseBranch)
				.replace(/{{branch_name}}/g, this.sanitizeBranchName(issue.branchName));

			// Handle the optional new comment section
			if (newComment) {
				// Replace the conditional block
				const newCommentSection = `<new_comment_to_address>
	<author>{{new_comment_author}}</author>
	<timestamp>{{new_comment_timestamp}}</timestamp>
	<content>
{{new_comment_content}}
	</content>
</new_comment_to_address>

IMPORTANT: Focus specifically on addressing the new comment above. This is a new request that requires your attention.`;

				prompt = prompt.replace(
					/{{#if new_comment}}[\s\S]*?{{\/if}}/g,
					newCommentSection,
				);

				// Now replace the new comment variables
				// We'll need to fetch the comment author
				let authorName = "Unknown";
				if (linearClient) {
					try {
						const fullComment = await linearClient.comment({
							id: newComment.id,
						});
						const user = await fullComment.user;
						authorName =
							user?.displayName || user?.name || user?.email || "Unknown";
					} catch (error) {
						console.error("Failed to fetch comment author:", error);
					}
				}

				prompt = prompt
					.replace(/{{new_comment_author}}/g, authorName)
					.replace(/{{new_comment_timestamp}}/g, new Date().toLocaleString())
					.replace(/{{new_comment_content}}/g, newComment.body || "");
			} else {
				// Remove the new comment section entirely
				prompt = prompt.replace(/{{#if new_comment}}[\s\S]*?{{\/if}}/g, "");
			}

			// Append agent guidance if present
			prompt += this.formatAgentGuidance(guidance);

			// Append attachment manifest if provided
			if (attachmentManifest) {
				console.log(
					`[EdgeWorker] Adding attachment manifest, length: ${attachmentManifest.length} characters`,
				);
				prompt = `${prompt}\n\n${attachmentManifest}`;
			}

			// Append repository-specific instruction if provided
			if (repository.appendInstruction) {
				console.log(`[EdgeWorker] Adding repository-specific instruction`);
				prompt = `${prompt}\n\n<repository-specific-instruction>\n${repository.appendInstruction}\n</repository-specific-instruction>`;
			}

			console.log(
				`[EdgeWorker] Final prompt length: ${prompt.length} characters`,
			);
			return { prompt, version: templateVersion };
		} catch (error) {
			console.error("[EdgeWorker] Failed to load prompt template:", error);

			// Fallback to simple prompt
			const state = await issue.state;
			const stateName = state?.name || "Unknown";

			// Determine the base branch considering parent issues
			const baseBranch = await this.determineBaseBranch(issue, repository);

			const fallbackPrompt = `Please help me with the following Linear issue:

Repository: ${repository.name}
Issue: ${issue.identifier}
Title: ${issue.title}
Description: ${issue.description || "No description provided"}
State: ${stateName}
Priority: ${issue.priority?.toString() || "None"}
Branch: ${issue.branchName}

Working directory: ${repository.repositoryPath}
Base branch: ${baseBranch}

${newComment ? `New comment to address:\n${newComment.body}\n\n` : ""}Please analyze this issue and help implement a solution.`;

			return { prompt: fallbackPrompt, version: undefined };
		}
	}

	/**
	 * Get connection status by repository ID
	 */
	getConnectionStatus(): Map<string, boolean> {
		const status = new Map<string, boolean>();
		for (const [repoId, client] of this.ndjsonClients) {
			status.set(repoId, client.isConnected());
		}
		return status;
	}

	/**
	 * Get NDJSON client by token (for testing purposes)
	 * @internal
	 */
	_getClientByToken(token: string): any {
		for (const [repoId, client] of this.ndjsonClients) {
			const repo = this.repositories.get(repoId);
			if (repo?.linearToken === token) {
				return client;
			}
		}
		return undefined;
	}

	/**
	 * Start OAuth flow using the shared application server
	 */
	async startOAuthFlow(proxyUrl?: string): Promise<{
		linearToken: string;
		linearWorkspaceId: string;
		linearWorkspaceName: string;
	}> {
		const oauthProxyUrl = proxyUrl || this.config.proxyUrl;
		return this.sharedApplicationServer.startOAuthFlow(oauthProxyUrl);
	}

	/**
	 * Get the server port
	 */
	getServerPort(): number {
		return this.config.serverPort || this.config.webhookPort || 3456;
	}

	/**
	 * Get the OAuth callback URL
	 */
	getOAuthCallbackUrl(): string {
		return this.sharedApplicationServer.getOAuthCallbackUrl();
	}

	/**
	 * Move issue to started state when assigned
	 * @param issue Full Linear issue object from Linear SDK
	 * @param repositoryId Repository ID for Linear client lookup
	 */

	private async moveIssueToStartedState(
		issue: LinearIssue,
		repositoryId: string,
	): Promise<void> {
		try {
			const linearClient = this.linearClients.get(repositoryId);
			if (!linearClient) {
				console.warn(
					`No Linear client found for repository ${repositoryId}, skipping state update`,
				);
				return;
			}

			// Check if issue is already in a started state
			const currentState = await issue.state;
			if (currentState?.type === "started") {
				console.log(
					`Issue ${issue.identifier} is already in started state (${currentState.name})`,
				);
				return;
			}

			// Get team for the issue
			const team = await issue.team;
			if (!team) {
				console.warn(
					`No team found for issue ${issue.identifier}, skipping state update`,
				);
				return;
			}

			// Get available workflow states for the issue's team
			const teamStates = await linearClient.workflowStates({
				filter: { team: { id: { eq: team.id } } },
			});

			const states = teamStates;

			// Find all states with type "started" and pick the one with lowest position
			// This ensures we pick "In Progress" over "In Review" when both have type "started"
			// Linear uses standardized state types: triage, backlog, unstarted, started, completed, canceled
			const startedStates = states.nodes.filter(
				(state) => state.type === "started",
			);
			const startedState = startedStates.sort(
				(a, b) => a.position - b.position,
			)[0];

			if (!startedState) {
				throw new Error(
					'Could not find a state with type "started" for this team',
				);
			}

			// Update the issue state
			console.log(
				`Moving issue ${issue.identifier} to started state: ${startedState.name}`,
			);
			if (!issue.id) {
				console.warn(
					`Issue ${issue.identifier} has no ID, skipping state update`,
				);
				return;
			}

			await linearClient.updateIssue(issue.id, {
				stateId: startedState.id,
			});

			console.log(
				`✅ Successfully moved issue ${issue.identifier} to ${startedState.name} state`,
			);
		} catch (error) {
			console.error(
				`Failed to move issue ${issue.identifier} to started state:`,
				error,
			);
			// Don't throw - we don't want to fail the entire assignment process due to state update failure
		}
	}

	/**
	 * Post initial comment when assigned to issue
	 */
	// private async postInitialComment(issueId: string, repositoryId: string): Promise<void> {
	//   const body = "I'm getting started right away."
	//   // Get the Linear client for this repository
	//   const linearClient = this.linearClients.get(repositoryId)
	//   if (!linearClient) {
	//     throw new Error(`No Linear client found for repository ${repositoryId}`)
	//   }
	//   const commentData = {
	//     issueId,
	//     body
	//   }
	//   await linearClient.createComment(commentData)
	// }

	/**
	 * Post a comment to Linear
	 */
	private async postComment(
		issueId: string,
		body: string,
		repositoryId: string,
		parentId?: string,
	): Promise<void> {
		// Get the Linear client for this repository
		const linearClient = this.linearClients.get(repositoryId);
		if (!linearClient) {
			throw new Error(`No Linear client found for repository ${repositoryId}`);
		}
		const commentData: { issueId: string; body: string; parentId?: string } = {
			issueId,
			body,
		};
		// Add parent ID if provided (for reply)
		if (parentId) {
			commentData.parentId = parentId;
		}
		await linearClient.createComment(commentData);
	}

	/**
	 * Format todos as Linear checklist markdown
	 */
	// private formatTodosAsChecklist(todos: Array<{id: string, content: string, status: string, priority: string}>): string {
	//   return todos.map(todo => {
	//     const checkbox = todo.status === 'completed' ? '[x]' : '[ ]'
	//     const statusEmoji = todo.status === 'in_progress' ? ' 🔄' : ''
	//     return `- ${checkbox} ${todo.content}${statusEmoji}`
	//   }).join('\n')
	// }

	/**
	 * Extract attachment URLs from text (issue description or comment)
	 */
	private extractAttachmentUrls(text: string): string[] {
		if (!text) return [];

		// Match URLs that start with https://uploads.linear.app
		// Exclude brackets and parentheses to avoid capturing malformed markdown link syntax
		const regex = /https:\/\/uploads\.linear\.app\/[a-zA-Z0-9/_.-]+/gi;
		const matches = text.match(regex) || [];

		// Remove duplicates
		return [...new Set(matches)];
	}

	/**
	 * Download attachments from Linear issue
	 * @param issue Linear issue object from webhook data
	 * @param repository Repository configuration
	 * @param workspacePath Path to workspace directory
	 */
	private async downloadIssueAttachments(
		issue: LinearIssue,
		repository: RepositoryConfig,
		workspacePath: string,
	): Promise<{ manifest: string; attachmentsDir: string | null }> {
		// Create attachments directory in home directory
		const workspaceFolderName = basename(workspacePath);
		const attachmentsDir = join(
			this.cyrusHome,
			workspaceFolderName,
			"attachments",
		);

		try {
			const attachmentMap: Record<string, string> = {};
			const imageMap: Record<string, string> = {};
			let attachmentCount = 0;
			let imageCount = 0;
			let skippedCount = 0;
			let failedCount = 0;
			const maxAttachments = 20;

			// Ensure directory exists
			await mkdir(attachmentsDir, { recursive: true });

			// Extract URLs from issue description
			const descriptionUrls = this.extractAttachmentUrls(
				issue.description || "",
			);

			// Extract URLs from comments if available
			const commentUrls: string[] = [];
			const linearClient = this.linearClients.get(repository.id);

			// Fetch native Linear attachments (e.g., Sentry links)
			const nativeAttachments: Array<{ title: string; url: string }> = [];
			if (linearClient && issue.id) {
				try {
					// Fetch native attachments using Linear SDK
					console.log(
						`[EdgeWorker] Fetching native attachments for issue ${issue.identifier}`,
					);
					const attachments = await issue.attachments();
					if (attachments?.nodes) {
						for (const attachment of attachments.nodes) {
							nativeAttachments.push({
								title: attachment.title || "Untitled attachment",
								url: attachment.url,
							});
						}
						console.log(
							`[EdgeWorker] Found ${nativeAttachments.length} native attachments`,
						);
					}
				} catch (error) {
					console.error("Failed to fetch native attachments:", error);
				}

				try {
					const comments = await linearClient.comments({
						filter: { issue: { id: { eq: issue.id } } },
					});
					const commentNodes = comments.nodes;
					for (const comment of commentNodes) {
						const urls = this.extractAttachmentUrls(comment.body);
						commentUrls.push(...urls);
					}
				} catch (error) {
					console.error("Failed to fetch comments for attachments:", error);
				}
			}

			// Combine and deduplicate all URLs
			const allUrls = [...new Set([...descriptionUrls, ...commentUrls])];

			console.log(
				`Found ${allUrls.length} unique attachment URLs in issue ${issue.identifier}`,
			);

			if (allUrls.length > maxAttachments) {
				console.warn(
					`Warning: Found ${allUrls.length} attachments but limiting to ${maxAttachments}. Skipping ${allUrls.length - maxAttachments} attachments.`,
				);
			}

			// Download attachments up to the limit
			for (const url of allUrls) {
				if (attachmentCount >= maxAttachments) {
					skippedCount++;
					continue;
				}

				// Generate a temporary filename
				const tempFilename = `attachment_${attachmentCount + 1}.tmp`;
				const tempPath = join(attachmentsDir, tempFilename);

				const result = await this.downloadAttachment(
					url,
					tempPath,
					repository.linearToken,
				);

				if (result.success) {
					// Determine the final filename based on type
					let finalFilename: string;
					if (result.isImage) {
						imageCount++;
						finalFilename = `image_${imageCount}${result.fileType || ".png"}`;
					} else {
						finalFilename = `attachment_${attachmentCount + 1}${result.fileType || ""}`;
					}

					const finalPath = join(attachmentsDir, finalFilename);

					// Rename the file to include the correct extension
					await rename(tempPath, finalPath);

					// Store in appropriate map
					if (result.isImage) {
						imageMap[url] = finalPath;
					} else {
						attachmentMap[url] = finalPath;
					}
					attachmentCount++;
				} else {
					failedCount++;
					console.warn(`Failed to download attachment: ${url}`);
				}
			}

			// Generate attachment manifest
			const manifest = this.generateAttachmentManifest({
				attachmentMap,
				imageMap,
				totalFound: allUrls.length,
				downloaded: attachmentCount,
				imagesDownloaded: imageCount,
				skipped: skippedCount,
				failed: failedCount,
				nativeAttachments,
			});

			// Always return the attachments directory path (it's pre-created)
			return {
				manifest,
				attachmentsDir: attachmentsDir,
			};
		} catch (error) {
			console.error("Error downloading attachments:", error);
			// Still return the attachments directory even on error
			return { manifest: "", attachmentsDir: attachmentsDir };
		}
	}

	/**
	 * Download a single attachment from Linear
	 */
	private async downloadAttachment(
		attachmentUrl: string,
		destinationPath: string,
		linearToken: string,
	): Promise<{ success: boolean; fileType?: string; isImage?: boolean }> {
		try {
			console.log(`Downloading attachment from: ${attachmentUrl}`);

			const response = await fetch(attachmentUrl, {
				headers: {
					Authorization: `Bearer ${linearToken}`,
				},
			});

			if (!response.ok) {
				console.error(
					`Attachment download failed: ${response.status} ${response.statusText}`,
				);
				return { success: false };
			}

			const buffer = Buffer.from(await response.arrayBuffer());

			// Detect the file type from the buffer
			const fileType = await fileTypeFromBuffer(buffer);
			let detectedExtension: string | undefined;
			let isImage = false;

			if (fileType) {
				detectedExtension = `.${fileType.ext}`;
				isImage = fileType.mime.startsWith("image/");
				console.log(
					`Detected file type: ${fileType.mime} (${fileType.ext}), is image: ${isImage}`,
				);
			} else {
				// Try to get extension from URL
				const urlPath = new URL(attachmentUrl).pathname;
				const urlExt = extname(urlPath);
				if (urlExt) {
					detectedExtension = urlExt;
					console.log(`Using extension from URL: ${detectedExtension}`);
				}
			}

			// Write the attachment to disk
			await writeFile(destinationPath, buffer);

			console.log(`Successfully downloaded attachment to: ${destinationPath}`);
			return { success: true, fileType: detectedExtension, isImage };
		} catch (error) {
			console.error(`Error downloading attachment:`, error);
			return { success: false };
		}
	}

	/**
	 * Download attachments from a specific comment
	 * @param commentBody The body text of the comment
	 * @param attachmentsDir Directory where attachments should be saved
	 * @param linearToken Linear API token
	 * @param existingAttachmentCount Current number of attachments already downloaded
	 */
	private async downloadCommentAttachments(
		commentBody: string,
		attachmentsDir: string,
		linearToken: string,
		existingAttachmentCount: number,
	): Promise<{
		newAttachmentMap: Record<string, string>;
		newImageMap: Record<string, string>;
		totalNewAttachments: number;
		failedCount: number;
	}> {
		const newAttachmentMap: Record<string, string> = {};
		const newImageMap: Record<string, string> = {};
		let newAttachmentCount = 0;
		let newImageCount = 0;
		let failedCount = 0;
		const maxAttachments = 20;

		// Extract URLs from the comment
		const urls = this.extractAttachmentUrls(commentBody);

		if (urls.length === 0) {
			return {
				newAttachmentMap,
				newImageMap,
				totalNewAttachments: 0,
				failedCount: 0,
			};
		}

		console.log(`Found ${urls.length} attachment URLs in new comment`);

		// Download new attachments
		for (const url of urls) {
			// Skip if we've already reached the total attachment limit
			if (existingAttachmentCount + newAttachmentCount >= maxAttachments) {
				console.warn(
					`Skipping attachment due to ${maxAttachments} total attachment limit`,
				);
				break;
			}

			// Generate filename based on total attachment count
			const attachmentNumber = existingAttachmentCount + newAttachmentCount + 1;
			const tempFilename = `attachment_${attachmentNumber}.tmp`;
			const tempPath = join(attachmentsDir, tempFilename);

			const result = await this.downloadAttachment(url, tempPath, linearToken);

			if (result.success) {
				// Determine the final filename based on type
				let finalFilename: string;
				if (result.isImage) {
					newImageCount++;
					// Count existing images to get correct numbering
					const existingImageCount =
						await this.countExistingImages(attachmentsDir);
					finalFilename = `image_${existingImageCount + newImageCount}${result.fileType || ".png"}`;
				} else {
					finalFilename = `attachment_${attachmentNumber}${result.fileType || ""}`;
				}

				const finalPath = join(attachmentsDir, finalFilename);

				// Rename the file to include the correct extension
				await rename(tempPath, finalPath);

				// Store in appropriate map
				if (result.isImage) {
					newImageMap[url] = finalPath;
				} else {
					newAttachmentMap[url] = finalPath;
				}
				newAttachmentCount++;
			} else {
				failedCount++;
				console.warn(`Failed to download attachment: ${url}`);
			}
		}

		return {
			newAttachmentMap,
			newImageMap,
			totalNewAttachments: newAttachmentCount,
			failedCount,
		};
	}

	/**
	 * Count existing images in the attachments directory
	 */
	private async countExistingImages(attachmentsDir: string): Promise<number> {
		try {
			const files = await readdir(attachmentsDir);
			return files.filter((file) => file.startsWith("image_")).length;
		} catch {
			return 0;
		}
	}

	/**
	 * Generate attachment manifest for new comment attachments
	 */
	private generateNewAttachmentManifest(result: {
		newAttachmentMap: Record<string, string>;
		newImageMap: Record<string, string>;
		totalNewAttachments: number;
		failedCount: number;
	}): string {
		const { newAttachmentMap, newImageMap, totalNewAttachments, failedCount } =
			result;

		if (totalNewAttachments === 0) {
			return "";
		}

		let manifest = "\n## New Attachments from Comment\n\n";

		manifest += `Downloaded ${totalNewAttachments} new attachment${totalNewAttachments > 1 ? "s" : ""}`;
		if (failedCount > 0) {
			manifest += ` (${failedCount} failed)`;
		}
		manifest += ".\n\n";

		// List new images
		if (Object.keys(newImageMap).length > 0) {
			manifest += "### New Images\n";
			Object.entries(newImageMap).forEach(([url, localPath], index) => {
				const filename = basename(localPath);
				manifest += `${index + 1}. ${filename} - Original URL: ${url}\n`;
				manifest += `   Local path: ${localPath}\n\n`;
			});
			manifest += "You can use the Read tool to view these images.\n\n";
		}

		// List new other attachments
		if (Object.keys(newAttachmentMap).length > 0) {
			manifest += "### New Attachments\n";
			Object.entries(newAttachmentMap).forEach(([url, localPath], index) => {
				const filename = basename(localPath);
				manifest += `${index + 1}. ${filename} - Original URL: ${url}\n`;
				manifest += `   Local path: ${localPath}\n\n`;
			});
			manifest += "You can use the Read tool to view these files.\n\n";
		}

		return manifest;
	}

	/**
	 * Generate a markdown section describing downloaded attachments
	 */
	private generateAttachmentManifest(downloadResult: {
		attachmentMap: Record<string, string>;
		imageMap: Record<string, string>;
		totalFound: number;
		downloaded: number;
		imagesDownloaded: number;
		skipped: number;
		failed: number;
		nativeAttachments?: Array<{ title: string; url: string }>;
	}): string {
		const {
			attachmentMap,
			imageMap,
			totalFound,
			downloaded,
			imagesDownloaded,
			skipped,
			failed,
			nativeAttachments = [],
		} = downloadResult;

		let manifest = "\n## Downloaded Attachments\n\n";

		// Add native Linear attachments section if available
		if (nativeAttachments.length > 0) {
			manifest += "### Linear Issue Links\n";
			nativeAttachments.forEach((attachment, index) => {
				manifest += `${index + 1}. ${attachment.title}\n`;
				manifest += `   URL: ${attachment.url}\n\n`;
			});
		}

		if (totalFound === 0 && nativeAttachments.length === 0) {
			manifest += "No attachments were found in this issue.\n\n";
			manifest +=
				"The attachments directory `~/.cyrus/<workspace>/attachments` has been created and is available for any future attachments that may be added to this issue.\n";
			return manifest;
		}

		manifest += `Found ${totalFound} attachments. Downloaded ${downloaded}`;
		if (imagesDownloaded > 0) {
			manifest += ` (including ${imagesDownloaded} images)`;
		}
		if (skipped > 0) {
			manifest += `, skipped ${skipped} due to ${downloaded} attachment limit`;
		}
		if (failed > 0) {
			manifest += `, failed to download ${failed}`;
		}
		manifest += ".\n\n";

		if (failed > 0) {
			manifest +=
				"**Note**: Some attachments failed to download. This may be due to authentication issues or the files being unavailable. The agent will continue processing the issue with the available information.\n\n";
		}

		manifest +=
			"Attachments have been downloaded to the `~/.cyrus/<workspace>/attachments` directory:\n\n";

		// List images first
		if (Object.keys(imageMap).length > 0) {
			manifest += "### Images\n";
			Object.entries(imageMap).forEach(([url, localPath], index) => {
				const filename = basename(localPath);
				manifest += `${index + 1}. ${filename} - Original URL: ${url}\n`;
				manifest += `   Local path: ${localPath}\n\n`;
			});
			manifest += "You can use the Read tool to view these images.\n\n";
		}

		// List other attachments
		if (Object.keys(attachmentMap).length > 0) {
			manifest += "### Other Attachments\n";
			Object.entries(attachmentMap).forEach(([url, localPath], index) => {
				const filename = basename(localPath);
				manifest += `${index + 1}. ${filename} - Original URL: ${url}\n`;
				manifest += `   Local path: ${localPath}\n\n`;
			});
			manifest += "You can use the Read tool to view these files.\n\n";
		}

		return manifest;
	}

	/**
	 * Build MCP configuration with automatic Linear server injection and inline cyrus tools
	 */
	private buildMcpConfig(
		repository: RepositoryConfig,
		parentSessionId?: string,
	): Record<string, McpServerConfig> {
		// Always inject the Linear MCP servers with the repository's token
		// https://linear.app/docs/mcp
		const mcpConfig: Record<string, McpServerConfig> = {
			linear: {
				type: "http",
				url: "https://mcp.linear.app/mcp",
				headers: {
					Authorization: `Bearer ${repository.linearToken}`,
				},
			},
			"cyrus-tools": createCyrusToolsServer(repository.linearToken, {
				parentSessionId,
				onSessionCreated: (childSessionId, parentId) => {
					console.log(
						`[EdgeWorker] Agent session created: ${childSessionId}, mapping to parent ${parentId}`,
					);
					// Map child to parent session
					this.childToParentAgentSession.set(childSessionId, parentId);
					console.log(
						`[EdgeWorker] Parent-child mapping updated: ${this.childToParentAgentSession.size} mappings`,
					);
				},
				onFeedbackDelivery: async (childSessionId, message) => {
					console.log(
						`[EdgeWorker] Processing feedback delivery to child session ${childSessionId}`,
					);

					// Find the repository containing the child session
					// We need to search all repositories for this child session
					let childRepo: RepositoryConfig | undefined;
					let childAgentSessionManager: AgentSessionManager | undefined;

					for (const [repoId, manager] of this.agentSessionManagers) {
						if (manager.hasClaudeRunner(childSessionId)) {
							childRepo = this.repositories.get(repoId);
							childAgentSessionManager = manager;
							break;
						}
					}

					if (!childRepo || !childAgentSessionManager) {
						console.error(
							`[EdgeWorker] Child session ${childSessionId} not found in any repository`,
						);
						return false;
					}

					// Get the child session
					const childSession =
						childAgentSessionManager.getSession(childSessionId);
					if (!childSession) {
						console.error(
							`[EdgeWorker] Child session ${childSessionId} not found`,
						);
						return false;
					}

					console.log(
						`[EdgeWorker] Found child session - Issue: ${childSession.issueId}`,
					);

					// Format the feedback as a prompt for the child session with enhanced markdown formatting
					const feedbackPrompt = `## Received feedback from orchestrator\n\n---\n\n${message}\n\n---`;

					// Resume the CHILD session with the feedback from the parent
					// Important: We don't await the full session completion to avoid timeouts.
					// The feedback is delivered immediately when the session starts, so we can
					// return success right away while the session continues in the background.
					this.resumeClaudeSession(
						childSession,
						childRepo,
						childSessionId,
						childAgentSessionManager,
						feedbackPrompt,
						"", // No attachment manifest for feedback
						false, // Not a new session
						[], // No additional allowed directories for feedback
					)
						.then(() => {
							console.log(
								`[EdgeWorker] Child session ${childSessionId} completed processing feedback`,
							);
						})
						.catch((error) => {
							console.error(
								`[EdgeWorker] Failed to complete child session with feedback:`,
								error,
							);
						});

					// Return success immediately after initiating the session
					console.log(
						`[EdgeWorker] Feedback delivered successfully to child session ${childSessionId}`,
					);
					return true;
				},
			}),
		};

		// Add OpenAI-based MCP servers if API key is configured
		if (repository.openaiApiKey) {
			// Sora video generation tools
			mcpConfig["sora-tools"] = createSoraToolsServer({
				apiKey: repository.openaiApiKey,
				outputDirectory: repository.openaiOutputDirectory,
			});

			// GPT Image generation tools
			mcpConfig["image-tools"] = createImageToolsServer({
				apiKey: repository.openaiApiKey,
				outputDirectory: repository.openaiOutputDirectory,
			});

			console.log(
				`[EdgeWorker] Configured OpenAI MCP servers (Sora + GPT Image) for repository: ${repository.name}`,
			);
		}

		return mcpConfig;
	}

	/**
	 * Resolve tool preset names to actual tool lists
	 */
	private resolveToolPreset(preset: string | string[]): string[] {
		if (Array.isArray(preset)) {
			return preset;
		}

		switch (preset) {
			case "readOnly":
				return getReadOnlyTools();
			case "safe": {
				const tools = [...getSafeTools(), ...SAFE_BASH_TOOL_ALLOWLIST];
				return [...new Set(tools)];
			}
			case "all":
				return getAllTools();
			case "coordinator":
				return getCoordinatorTools();
			default:
				// If it's a string but not a preset, treat it as a single tool
				return [preset];
		}
	}

	private deriveCodexPermissions(
		repository: RepositoryConfig,
		promptType?: string,
		options?: {
			allowedTools?: string[];
			disallowedTools?: string[];
		},
	): CodexRunnerPermissions {
		const allowedTools =
			options?.allowedTools ?? this.buildAllowedTools(repository, promptType);
		const disallowedTools =
			options?.disallowedTools ??
			this.buildDisallowedTools(repository, promptType);

		const effectiveTools = allowedTools.filter(
			(tool) => !disallowedTools.includes(tool),
		);
		const normalizedTools = effectiveTools.map((tool) =>
			tool.trim().toLowerCase(),
		);

		const hasGitBash = normalizedTools.some((tool) =>
			tool.startsWith("bash(git:"),
		);
		const hasGeneralBash = normalizedTools.some(
			(tool) => tool.startsWith("bash") && !tool.startsWith("bash(git:"),
		);
		const hasWriteTool = normalizedTools.some(
			(tool) =>
				tool.startsWith("edit") ||
				tool.includes("write") ||
				tool.endsWith("edit"),
		);

		const profile: CodexPermissionProfile = hasGeneralBash
			? "all"
			: hasWriteTool || hasGitBash
				? "safe"
				: "readOnly";

		const mapping: Record<CodexPermissionProfile, CodexRunnerPermissions> = {
			readOnly: {
				profile: "readOnly",
				sandbox: "read-only",
				approvalPolicy: "never",
				fullAuto: false,
			},
			safe: {
				profile: "safe",
				sandbox: "danger-full-access",
				approvalPolicy: "never",
				fullAuto: false,
			},
			all: {
				profile: "all",
				sandbox: "danger-full-access",
				approvalPolicy: "never",
				fullAuto: false,
			},
		};

		this.debugLog(`[deriveCodexPermissions] Derived ${profile} profile`, {
			repositoryId: repository.id,
			promptType,
			effectiveTools,
		});

		return mapping[profile];
	}

	/**
	 * Build prompt for a session - handles both new and existing sessions
	 */
	private async buildSessionPrompt(
		isNewSession: boolean,
		fullIssue: LinearIssue,
		repository: RepositoryConfig,
		promptBody: string,
		attachmentManifest?: string,
	): Promise<string> {
		if (isNewSession) {
			// For completely new sessions, create a complete initial prompt
			const promptResult = await this.buildPromptV2(
				fullIssue,
				repository,
				undefined,
				attachmentManifest,
			);
			// Add the user's comment to the initial prompt
			return `${promptResult.prompt}\n\nUser comment: ${promptBody}`;
		} else {
			// For existing sessions, just use the comment with attachment manifest
			const manifestSuffix = attachmentManifest
				? `\n\n${attachmentManifest}`
				: "";
			return `${promptBody}${manifestSuffix}`;
		}
	}

	/**
	 * Build Claude runner configuration with common settings
	 */
	private buildClaudeRunnerConfig(
		session: CyrusAgentSession,
		repository: RepositoryConfig,
		linearAgentActivitySessionId: string,
		systemPrompt: string | undefined,
		allowedTools: string[],
		allowedDirectories: string[],
		disallowedTools: string[],
		resumeSessionId?: string,
		labels?: string[],
		maxTurns?: number,
	): ClaudeRunnerConfig {
		// Configure PostToolUse hook for playwright screenshots
		const hooks: Partial<Record<HookEvent, HookCallbackMatcher[]>> = {
			PostToolUse: [
				{
					matcher: "playwright_screenshot",
					hooks: [
						async (input, _toolUseID, { signal: _signal }) => {
							const postToolUseInput = input as PostToolUseHookInput;
							console.log(
								`Tool ${postToolUseInput.tool_name} completed with response:`,
								postToolUseInput.tool_response,
							);
							return {
								continue: true,
								additionalContext:
									"Screenshot taken successfully. You should use the Read tool to view the screenshot file to analyze the visual content.",
							};
						},
					],
				},
			],
		};

		// Check for model override labels (case-insensitive)
		let modelOverride: string | undefined;
		let fallbackModelOverride: string | undefined;

		if (labels && labels.length > 0) {
			const lowercaseLabels = labels.map((label) => label.toLowerCase());

			// Check for model override labels: opus, sonnet, haiku
			if (lowercaseLabels.includes("opus")) {
				modelOverride = "opus";
				console.log(
					`[EdgeWorker] Model override via label: opus (for session ${linearAgentActivitySessionId})`,
				);
			} else if (lowercaseLabels.includes("sonnet")) {
				modelOverride = "sonnet";
				console.log(
					`[EdgeWorker] Model override via label: sonnet (for session ${linearAgentActivitySessionId})`,
				);
			} else if (lowercaseLabels.includes("haiku")) {
				modelOverride = "haiku";
				console.log(
					`[EdgeWorker] Model override via label: haiku (for session ${linearAgentActivitySessionId})`,
				);
			}

			// If a model override is found, also set a reasonable fallback
			if (modelOverride) {
				// Set fallback to the next lower tier: opus->sonnet, sonnet->haiku, haiku->sonnet
				if (modelOverride === "opus") {
					fallbackModelOverride = "sonnet";
				} else if (modelOverride === "sonnet") {
					fallbackModelOverride = "haiku";
				} else {
					fallbackModelOverride = "sonnet"; // haiku falls back to sonnet since same model retry doesn't help
				}
			}
		}

		const claudeDefaultConfig = this.config.cliDefaults?.claude;
		const config = {
			workingDirectory: session.workspace.path,
			allowedTools,
			disallowedTools,
			allowedDirectories,
			workspaceName: session.issue?.identifier || session.issueId,
			cyrusHome: this.cyrusHome,
			mcpConfigPath: repository.mcpConfigPath,
			mcpConfig: this.buildMcpConfig(repository, linearAgentActivitySessionId),
			appendSystemPrompt: systemPrompt || "",
<<<<<<< HEAD
			// Priority order: label override > repo runner models > repo legacy config > global CLI defaults > legacy global defaults
			model:
				modelOverride ||
				repository.runnerModels?.claude?.model ||
				repository.model ||
				claudeDefaultConfig?.model ||
				this.config.defaultModel,
=======
			// Priority order: label override > repository config > global default
			model: modelOverride || repository.model || this.config.defaultModel,
>>>>>>> 08f78506
			fallbackModel:
				fallbackModelOverride ||
				repository.runnerModels?.claude?.fallbackModel ||
				repository.fallbackModel ||
				claudeDefaultConfig?.fallbackModel ||
				this.config.defaultFallbackModel,
			hooks,
			onMessage: (message: SDKMessage) => {
				this.handleClaudeMessage(
					linearAgentActivitySessionId,
					message,
					repository.id,
				);
			},
			onError: (error: Error) => this.handleClaudeError(error),
		};

		if (resumeSessionId) {
			(config as any).resumeSessionId = resumeSessionId;
		}

		if (maxTurns !== undefined) {
			(config as any).maxTurns = maxTurns;
		}

		return config;
	}

	/**
	 * Build disallowed tools list following the same hierarchy as allowed tools
	 */
	private buildDisallowedTools(
		repository: RepositoryConfig,
		promptType?: string,
	): string[] {
		let disallowedTools: string[] = [];
		let toolSource = "";

		// Priority order (same as allowedTools):
		// 1. Repository-specific prompt type configuration
		const promptConfig = promptType
			? repository.labelPrompts?.[promptType]
			: undefined;
		if (
			promptType &&
			promptConfig &&
			!Array.isArray(promptConfig) &&
			promptConfig.disallowedTools
		) {
			disallowedTools = promptConfig.disallowedTools;
			toolSource = `repository label prompt (${promptType})`;
		}
		// 2. Global prompt type defaults
		else if (
			promptType &&
			this.config.promptDefaults?.[promptType]?.disallowedTools
		) {
			disallowedTools = this.config.promptDefaults[promptType].disallowedTools;
			toolSource = `global prompt defaults (${promptType})`;
		}
		// 3. Repository-level disallowed tools
		else if (repository.disallowedTools) {
			disallowedTools = repository.disallowedTools;
			toolSource = "repository configuration";
		}
		// 4. Global default disallowed tools
		else if (this.config.defaultDisallowedTools) {
			disallowedTools = this.config.defaultDisallowedTools;
			toolSource = "global defaults";
		}
		// 5. No defaults for disallowedTools (as per requirements)
		else {
			disallowedTools = [];
			toolSource = "none (no defaults)";
		}

		if (disallowedTools.length > 0) {
			console.log(
				`[EdgeWorker] Disallowed tools for ${repository.name}: ${disallowedTools.length} tools from ${toolSource}`,
			);
		}

		return disallowedTools;
	}

	/**
	 * Build allowed tools list with Linear MCP tools automatically included
	 */
	private buildAllowedTools(
		repository: RepositoryConfig,
		promptType?: string,
	): string[] {
		let baseTools: string[] = [];
		let toolSource = "";

		// Priority order:
		// 1. Repository-specific prompt type configuration
		const promptConfig = promptType
			? repository.labelPrompts?.[promptType]
			: undefined;
		if (
			promptType &&
			promptConfig &&
			!Array.isArray(promptConfig) &&
			promptConfig.allowedTools
		) {
			baseTools = this.resolveToolPreset(promptConfig.allowedTools);
			toolSource = `repository label prompt (${promptType})`;
		}
		// 2. Global prompt type defaults
		else if (
			promptType &&
			this.config.promptDefaults?.[promptType]?.allowedTools
		) {
			baseTools = this.resolveToolPreset(
				this.config.promptDefaults[promptType].allowedTools,
			);
			toolSource = `global prompt defaults (${promptType})`;
		}
		// 3. Repository-level allowed tools
		else if (repository.allowedTools) {
			baseTools = repository.allowedTools;
			toolSource = "repository configuration";
		}
		// 4. Global default allowed tools
		else if (this.config.defaultAllowedTools) {
			baseTools = this.config.defaultAllowedTools;
			toolSource = "global defaults";
		}
		// 5. Fall back to safe tools
		else {
			baseTools = getSafeTools();
			toolSource = "safe tools fallback";
		}

		// Linear MCP tools that should always be available
		// See: https://docs.anthropic.com/en/docs/claude-code/iam#tool-specific-permission-rules
		const linearMcpTools = ["mcp__linear", "mcp__cyrus-tools"];

		// Combine and deduplicate
		const allTools = [...new Set([...baseTools, ...linearMcpTools])];

		console.log(
			`[EdgeWorker] Tool selection for ${repository.name}: ${allTools.length} tools from ${toolSource}`,
		);

		return allTools;
	}

	/**
	 * Get Agent Sessions for an issue
	 */
	public getAgentSessionsForIssue(
		issueId: string,
		repositoryId: string,
	): any[] {
		const agentSessionManager = this.agentSessionManagers.get(repositoryId);
		if (!agentSessionManager) {
			return [];
		}

		return agentSessionManager.getSessionsByIssueId(issueId);
	}

	/**
	 * Load persisted EdgeWorker state for all repositories
	 */
	private async loadPersistedState(): Promise<void> {
		try {
			const state = await this.persistenceManager.loadEdgeWorkerState();
			if (state) {
				this.restoreMappings(state);
				console.log(
					`✅ Loaded persisted EdgeWorker state with ${Object.keys(state.agentSessions || {}).length} repositories`,
				);
			}
		} catch (error) {
			console.error(`Failed to load persisted EdgeWorker state:`, error);
		}
	}

	/**
	 * Save current EdgeWorker state for all repositories
	 */
	private async savePersistedState(): Promise<void> {
		try {
			const state = this.serializeMappings();
			await this.persistenceManager.saveEdgeWorkerState(state);
			console.log(
				`✅ Saved EdgeWorker state for ${Object.keys(state.agentSessions || {}).length} repositories`,
			);
		} catch (error) {
			console.error(`Failed to save persisted EdgeWorker state:`, error);
		}
	}

	/**
	 * Serialize EdgeWorker mappings to a serializable format
	 */
	public serializeMappings(): SerializableEdgeWorkerState {
		// Serialize Agent Session state for all repositories
		const agentSessions: Record<
			string,
			Record<string, SerializedCyrusAgentSession>
		> = {};
		const agentSessionEntries: Record<
			string,
			Record<string, SerializedCyrusAgentSessionEntry[]>
		> = {};
		for (const [
			repositoryId,
			agentSessionManager,
		] of this.agentSessionManagers.entries()) {
			const serializedState = agentSessionManager.serializeState();
			agentSessions[repositoryId] = serializedState.sessions;
			agentSessionEntries[repositoryId] = serializedState.entries;
		}
		// Serialize child to parent agent session mapping
		const childToParentAgentSession = Object.fromEntries(
			this.childToParentAgentSession.entries(),
		);
		const sessionRunnerSelections: Record<
			string,
			SerializedSessionRunnerSelection
		> = {};
		for (const [
			sessionId,
			metadata,
		] of this.sessionRunnerSelections.entries()) {
			sessionRunnerSelections[sessionId] = { ...metadata };
		}
		const finalizedNonClaudeSessions = Array.from(
			this.finalizedNonClaudeSessions.values(),
		);
		const codexSessionCache = Object.fromEntries(
			this.codexSessionCache.entries(),
		);
		const stopRequestedSessions = Array.from(
			this.stopRequestedSessions.values(),
		);

		return {
			agentSessions,
			agentSessionEntries,
			childToParentAgentSession,
			sessionRunnerSelections,
			finalizedNonClaudeSessions,
			codexSessionCache,
			stopRequestedSessions,
		};
	}

	/**
	 * Restore EdgeWorker mappings from serialized state
	 */
	public restoreMappings(state: SerializableEdgeWorkerState): void {
		// Restore Agent Session state for all repositories
		if (state.agentSessions && state.agentSessionEntries) {
			for (const [
				repositoryId,
				agentSessionManager,
			] of this.agentSessionManagers.entries()) {
				const repositorySessions = state.agentSessions[repositoryId] || {};
				const repositoryEntries = state.agentSessionEntries[repositoryId] || {};

				if (
					Object.keys(repositorySessions).length > 0 ||
					Object.keys(repositoryEntries).length > 0
				) {
					agentSessionManager.restoreState(
						repositorySessions,
						repositoryEntries,
					);
					console.log(
						`[EdgeWorker] Restored Agent Session state for repository ${repositoryId}`,
					);
				}
			}
		}

		// Restore child to parent agent session mapping
		if (state.childToParentAgentSession) {
			this.childToParentAgentSession = new Map(
				Object.entries(state.childToParentAgentSession),
			);
			console.log(
				`[EdgeWorker] Restored ${this.childToParentAgentSession.size} child-to-parent agent session mappings`,
			);
		}

		if (state.sessionRunnerSelections) {
			this.sessionRunnerSelections.clear();
			let restoredCount = 0;
			for (const [sessionId, metadata] of Object.entries(
				state.sessionRunnerSelections,
			)) {
				const runner = this.normalizeRunnerType(metadata.type, {
					scope: "restore.sessionRunnerSelection",
					repositoryId: metadata.issueId,
				});
				if (!runner) {
					continue;
				}
				this.sessionRunnerSelections.set(sessionId, {
					...metadata,
					type: runner,
				});
				restoredCount += 1;
			}
			console.log(
				`[EdgeWorker] Restored runner selections for ${restoredCount} sessions`,
			);
		}

		if (state.finalizedNonClaudeSessions) {
			this.finalizedNonClaudeSessions = new Set(
				state.finalizedNonClaudeSessions,
			);
		}

		if (state.codexSessionCache) {
			this.codexSessionCache = new Map(Object.entries(state.codexSessionCache));
			console.log(
				`[EdgeWorker] Restored ${this.codexSessionCache.size} codex session cache entries`,
			);
		}

		if (state.stopRequestedSessions) {
			this.stopRequestedSessions = new Set(state.stopRequestedSessions);
		}
	}

	/**
	 * Post instant acknowledgment thought when agent session is created
	 */
	private async postInstantAcknowledgment(
		linearAgentActivitySessionId: string,
		repositoryId: string,
	): Promise<void> {
		const linearClient = this.linearClients.get(repositoryId);
		if (!linearClient) {
			console.warn(
				`[EdgeWorker] No Linear client found for repository ${repositoryId}`,
			);
			return;
		}

		const acknowledgment =
			"I've received your request and I'm starting to work on it. Let me analyze the issue and prepare my approach.";

		try {
			await this.postResponse(
				linearAgentActivitySessionId,
				repositoryId,
				acknowledgment,
			);
			console.log(
				`[EdgeWorker] Posted instant acknowledgment response for session ${linearAgentActivitySessionId}`,
			);
		} catch (error) {
			console.error(
				`[EdgeWorker] Error posting instant acknowledgment:`,
				error,
			);
		}
	}

	private enqueueCodexLinearActivity(
		sessionId: string,
		task: () => Promise<void>,
	): Promise<void> {
		const previous =
			this.codexActivityQueue.get(sessionId) ?? Promise.resolve();

		const queuedTask = previous
			.catch((error) => {
				this.debugLog("[enqueueCodexLinearActivity] Previous task failed", {
					sessionId,
					error,
				});
			})
			.then(() => task())
			.catch((error) => {
				this.debugLog("[enqueueCodexLinearActivity] Task failed", {
					sessionId,
					error,
				});
			})
			.finally(() => {
				if (this.codexActivityQueue.get(sessionId) === queuedTask) {
					this.codexActivityQueue.delete(sessionId);
				}
			});

		this.codexActivityQueue.set(sessionId, queuedTask);
		return queuedTask;
	}

	private formatInlineErrorMessage(message: string): string {
		const trimmed = (message ?? "").trim();
		if (trimmed.length === 0) {
			return "❌ Error encountered.";
		}
		return trimmed.startsWith("❌") ? trimmed : `❌ ${trimmed}`;
	}

	private async postThought(
		linearAgentActivitySessionId: string,
		repositoryId: string,
		body: string,
	): Promise<void> {
		const linearClient = this.linearClients.get(repositoryId);
		if (!linearClient) {
			this.debugLog(
				`[postThought] No Linear client found for repository ${repositoryId}`,
			);
			return;
		}

		try {
			await linearClient.createAgentActivity({
				agentSessionId: linearAgentActivitySessionId,
				content: {
					type: "thought",
					body,
				},
			});
		} catch (error) {
			console.error(
				`[EdgeWorker] Failed to post thought for session ${linearAgentActivitySessionId}:`,
				error,
			);
		}
	}

	private async postResponse(
		linearAgentActivitySessionId: string,
		repositoryId: string,
		body: string,
	): Promise<void> {
		const linearClient = this.linearClients.get(repositoryId);
		if (!linearClient) {
			this.debugLog(
				`[postResponse] No Linear client found for repository ${repositoryId}`,
			);
			return;
		}

		this.debugLog("[postResponse] Posting response", {
			sessionId: linearAgentActivitySessionId,
			repositoryId,
			preview: body.slice(0, 200),
		});

		try {
			await linearClient.createAgentActivity({
				agentSessionId: linearAgentActivitySessionId,
				content: {
					type: "response",
					body,
				},
			});
			this.debugLog("[postResponse] Response posted", {
				sessionId: linearAgentActivitySessionId,
				repositoryId,
			});
		} catch (error) {
			console.error(
				`[EdgeWorker] Failed to post response for session ${linearAgentActivitySessionId}:`,
				error,
			);
			this.debugLog("[postResponse] Error posting response", {
				sessionId: linearAgentActivitySessionId,
				repositoryId,
				error,
			});
		}
	}

	private async postAction(
		linearAgentActivitySessionId: string,
		repositoryId: string,
		action: string,
		detail?: string,
	): Promise<void> {
		const linearClient = this.linearClients.get(repositoryId);
		if (!linearClient) {
			this.debugLog(
				`[postAction] No Linear client found for repository ${repositoryId}`,
			);
			return;
		}

		const parameter = detail?.trim();
		this.debugLog("[postAction] Posting action", {
			sessionId: linearAgentActivitySessionId,
			repositoryId,
			action,
			parameterPreview: parameter?.slice(0, 200),
		});

		try {
			await linearClient.createAgentActivity({
				agentSessionId: linearAgentActivitySessionId,
				content: {
					type: "action",
					action,
					parameter: parameter && parameter.length > 0 ? parameter : undefined,
				},
			});
			this.debugLog("[postAction] Action posted", {
				sessionId: linearAgentActivitySessionId,
				repositoryId,
			});
		} catch (error) {
			console.error(
				`[EdgeWorker] Failed to post action for session ${linearAgentActivitySessionId}:`,
				error,
			);
			this.debugLog("[postAction] Error posting action", {
				sessionId: linearAgentActivitySessionId,
				repositoryId,
				error,
			});
		}
	}

	private async postError(
		linearAgentActivitySessionId: string,
		repositoryId: string,
		body: string,
	): Promise<void> {
		const linearClient = this.linearClients.get(repositoryId);
		if (!linearClient) {
			this.debugLog(
				`[postError] No Linear client found for repository ${repositoryId}`,
			);
			return;
		}

		this.debugLog("[postError] Posting error", {
			sessionId: linearAgentActivitySessionId,
			repositoryId,
			messagePreview: body.slice(0, 200),
		});

		try {
			await linearClient.createAgentActivity({
				agentSessionId: linearAgentActivitySessionId,
				content: {
					type: "error",
					body,
				},
			});
			this.debugLog("[postError] Error posted", {
				sessionId: linearAgentActivitySessionId,
				repositoryId,
			});
		} catch (error) {
			console.error(
				`[EdgeWorker] Failed to post error for session ${linearAgentActivitySessionId}:`,
				error,
			);
			this.debugLog("[postError] Error posting failure", {
				sessionId: linearAgentActivitySessionId,
				repositoryId,
				error,
			});
		}
	}

	private async markSessionComplete(
		linearAgentActivitySessionId: string,
		repositoryId: string,
	): Promise<void> {
		this.debugLog(
			`[markSessionComplete] Session finalized for ${repositoryId}`,
			{ sessionId: linearAgentActivitySessionId },
		);
		void this.savePersistedState().catch((error) => {
			this.debugLog(
				"[markSessionComplete] Failed to persist completion state",
				error,
			);
		});
	}

	private async startNonClaudeRunner({
		selection,
		repository,
		prompt,
		workspacePath,
		linearAgentActivitySessionId,
		issueIdentifier,
		isFollowUp = false,
	}: {
		selection: RunnerSelection;
		repository: RepositoryConfig;
		prompt: string;
		workspacePath: string;
		linearAgentActivitySessionId: string;
		issueIdentifier: string;
		isFollowUp?: boolean;
	}): Promise<void> {
		if (selection.type === "claude") {
			throw new Error("startNonClaudeRunner called with Claude selection");
		}

		const codexDefaults = this.config.cliDefaults?.codex;
		const repoRunnerModels = repository.runnerModels;
		let selectionMeta = this.sessionRunnerSelections.get(
			linearAgentActivitySessionId,
		);

		let runnerConfig: any;

		if (selection.type === "codex") {
			const env = { ...process.env };
			const apiKey = this.getOpenAiApiKey();
			if (apiKey && !env.OPENAI_API_KEY) {
				env.OPENAI_API_KEY = apiKey;
			}
			if (!isFollowUp) {
				this.codexSessionCache.delete(linearAgentActivitySessionId);
			}
			const cachedResumeId = this.codexSessionCache.get(
				linearAgentActivitySessionId,
			);
			const resumeSessionId = isFollowUp
				? cachedResumeId || selectionMeta?.resumeSessionId
				: undefined;
			let codexPermissions =
				selection.codexPermissions || selectionMeta?.codexPermissions;
			if (!codexPermissions) {
				codexPermissions = this.deriveCodexPermissions(
					repository,
					selection.promptType,
				);
			}
			const approvalPolicy =
				codexPermissions?.approvalPolicy ||
				codexDefaults?.approvalPolicy ||
				"never";
			const sandbox =
				codexPermissions?.sandbox ||
				codexDefaults?.sandbox ||
				"danger-full-access";
			const fullAuto =
				codexPermissions?.fullAuto ?? codexDefaults?.fullAuto ?? false;
			runnerConfig = {
				type: "codex",
				cwd: workspacePath,
				prompt,
				model:
					selection.model ||
					repoRunnerModels?.codex?.model ||
					codexDefaults?.model,
				approvalPolicy,
				sandbox,
				fullAuto,
				...(resumeSessionId && { resumeSessionId }),
				env,
			};
			if (
				codexPermissions &&
				selectionMeta &&
				!selectionMeta.codexPermissions
			) {
				selectionMeta = {
					...selectionMeta,
					codexPermissions,
				};
				this.sessionRunnerSelections.set(
					linearAgentActivitySessionId,
					selectionMeta,
				);
			}
		} else {
			throw new Error(
				`Unsupported non-Claude runner type: ${selection.type as string}`,
			);
		}

		// Clear any stale stop flag when a fresh runner starts
		this.stopRequestedSessions.delete(linearAgentActivitySessionId);

		this.debugLog(`[startNonClaudeRunner] Starting ${selection.type} runner`, {
			sessionId: linearAgentActivitySessionId,
			issueIdentifier,
			isFollowUp,
			spawn: {
				type: selection.type,
				cwd: workspacePath,
				model: runnerConfig.model,
			},
		});

		this.finalizedNonClaudeSessions.delete(linearAgentActivitySessionId);
		void this.savePersistedState().catch((error) => {
			this.debugLog(
				"[startNonClaudeRunner] Failed to persist cleared finalized state",
				error,
			);
		});

		const runner = this.runnerFactory.create(runnerConfig);
		this.nonClaudeRunners.set(linearAgentActivitySessionId, runner);

		const handleEvent = (event: RunnerEvent): void => {
			switch (event.kind) {
				case "session": {
					if (selection.type === "codex") {
						this.codexSessionCache.set(linearAgentActivitySessionId, event.id);
						const meta = this.sessionRunnerSelections.get(
							linearAgentActivitySessionId,
						);
						this.debugLog(
							"[startNonClaudeRunner] Session resume metadata before update",
							{ sessionId: linearAgentActivitySessionId, meta },
						);
						if (meta && meta.resumeSessionId !== event.id) {
							const updatedMeta = { ...meta, resumeSessionId: event.id };
							this.sessionRunnerSelections.set(
								linearAgentActivitySessionId,
								updatedMeta,
							);
							void this.savePersistedState().catch((error) => {
								this.debugLog(
									"[startNonClaudeRunner] Failed to persist codex session id",
									error,
								);
							});
						}
						this.debugLog("[startNonClaudeRunner] Captured codex session id", {
							sessionId: linearAgentActivitySessionId,
							codexSessionId: event.id,
						});
					}
					return;
				}
				case "thought": {
					if (
						this.finalizedNonClaudeSessions.has(linearAgentActivitySessionId)
					) {
						this.debugLog(
							`[startNonClaudeRunner] Suppressing thought after final (${selection.type})`,
							{ sessionId: linearAgentActivitySessionId },
						);
						return;
					}
					const text = event.text.trim();
					if (text.length === 0) {
						return;
					}
					const postThoughtTask = async (): Promise<void> => {
						try {
							await this.postThought(
								linearAgentActivitySessionId,
								repository.id,
								text,
							);
						} catch (error) {
							this.debugLog(
								`[startNonClaudeRunner] Failed posting thought (${selection.type})`,
								error,
							);
						}
					};
					if (selection.type === "codex") {
						void this.enqueueCodexLinearActivity(
							linearAgentActivitySessionId,
							postThoughtTask,
						);
					} else {
						void postThoughtTask();
					}
					return;
				}
				case "action": {
					const actionName = event.name?.trim() || "codex action";
					const icon = event.icon?.trim() || "🛠️";
					const actionLabel =
						icon.length > 0 ? `${icon} ${actionName}` : actionName;
					this.debugLog(
						`[startNonClaudeRunner] Action event from ${selection.type}`,
						{
							sessionId: linearAgentActivitySessionId,
							name: actionName,
							itemType: event.itemType,
							detail: event.detail,
						},
					);
					const postActionTask = async (): Promise<void> => {
						try {
							await this.postAction(
								linearAgentActivitySessionId,
								repository.id,
								actionLabel,
								event.detail,
							);
						} catch (error) {
							this.debugLog(
								`[startNonClaudeRunner] Failed posting action (${selection.type})`,
								error,
							);
						}
					};
					if (selection.type === "codex") {
						void this.enqueueCodexLinearActivity(
							linearAgentActivitySessionId,
							postActionTask,
						);
					} else {
						void postActionTask();
					}
					return;
				}
				case "log": {
					this.debugLog(`[startNonClaudeRunner] Log from ${selection.type}`, {
						sessionId: linearAgentActivitySessionId,
						message: event.text,
					});
					return;
				}
				case "response": {
					const text = event.text.trim();
					if (text.length === 0) {
						return;
					}
					const postResponseTask = async (): Promise<void> => {
						try {
							await this.postResponse(
								linearAgentActivitySessionId,
								repository.id,
								text,
							);
						} catch (error) {
							this.debugLog(
								`[startNonClaudeRunner] Failed posting response (${selection.type})`,
								error,
							);
						}
					};
					if (selection.type === "codex") {
						void this.enqueueCodexLinearActivity(
							linearAgentActivitySessionId,
							postResponseTask,
						);
					} else {
						void postResponseTask();
					}
					return;
				}
				case "final": {
					if (
						this.finalizedNonClaudeSessions.has(linearAgentActivitySessionId)
					) {
						this.debugLog(
							`[startNonClaudeRunner] Ignoring duplicate final (${selection.type})`,
							{ sessionId: linearAgentActivitySessionId },
						);
						return;
					}
					this.finalizedNonClaudeSessions.add(linearAgentActivitySessionId);
					void this.savePersistedState().catch((error) => {
						this.debugLog(
							"[startNonClaudeRunner] Failed to persist finalized state",
							error,
						);
					});
					void (async () => {
						await this.safeStopRunner(linearAgentActivitySessionId, runner);
						const text = event.text.trim();
						if (text.length > 0) {
							const postFinalResponse = async (): Promise<void> => {
								try {
									await this.postResponse(
										linearAgentActivitySessionId,
										repository.id,
										text,
									);
								} catch (error) {
									this.debugLog(
										`[startNonClaudeRunner] Failed posting final response (${selection.type})`,
										error,
									);
								}
							};
							if (selection.type === "codex") {
								await this.enqueueCodexLinearActivity(
									linearAgentActivitySessionId,
									postFinalResponse,
								);
							} else {
								await postFinalResponse();
							}
						}
						try {
							await this.markSessionComplete(
								linearAgentActivitySessionId,
								repository.id,
							);
						} catch (error) {
							this.debugLog(
								`[startNonClaudeRunner] Failed completing session (${selection.type})`,
								error,
							);
						}
					})();
					return;
				}
				case "error": {
					if (
						this.finalizedNonClaudeSessions.has(linearAgentActivitySessionId)
					) {
						this.debugLog(
							`[startNonClaudeRunner] Suppressing error after final (${selection.type})`,
							{ message: event.error.message },
						);
						return;
					}
					// Suppress error emission if this session was intentionally stopped
					if (this.stopRequestedSessions.has(linearAgentActivitySessionId)) {
						this.debugLog(
							`[startNonClaudeRunner] Suppressing error after intentional stop (${selection.type})`,
							{ message: event.error.message },
						);
						this.stopRequestedSessions.delete(linearAgentActivitySessionId);
						void this.safeStopRunner(linearAgentActivitySessionId, runner);
						return;
					}
					const errorWithCause = event.error as Error & { cause?: unknown };
					const hasEmbeddedCause =
						errorWithCause.cause !== undefined && errorWithCause.cause !== null;
					if (!hasEmbeddedCause) {
						void this.safeStopRunner(linearAgentActivitySessionId, runner);
					}
					const err = this.normalizeError(
						event.error,
						`${selection.type} runner error`,
					);
					const postLinearActivity = async (): Promise<void> => {
						try {
							if (hasEmbeddedCause) {
								await this.postThought(
									linearAgentActivitySessionId,
									repository.id,
									this.formatInlineErrorMessage(err.message),
								);
							} else {
								await this.postError(
									linearAgentActivitySessionId,
									repository.id,
									err.message,
								);
							}
						} catch (postError) {
							this.debugLog(
								`[startNonClaudeRunner] Failed posting ${
									hasEmbeddedCause ? "inline error thought" : "error"
								} (${selection.type})`,
								postError,
							);
						}
					};
					if (selection.type === "codex") {
						void this.enqueueCodexLinearActivity(
							linearAgentActivitySessionId,
							postLinearActivity,
						);
					} else {
						void postLinearActivity();
					}
					return;
				}
			}
		};

		try {
			const startResult = await runner.start(handleEvent);
			if (startResult.capabilities?.jsonStream) {
				this.debugLog(
					`[startNonClaudeRunner] ${selection.type} runner enabled JSON stream`,
					{ sessionId: linearAgentActivitySessionId },
				);
			}
			if (selection.type === "codex" && startResult.sessionId) {
				this.codexSessionCache.set(
					linearAgentActivitySessionId,
					startResult.sessionId,
				);
				if (selectionMeta) {
					this.sessionRunnerSelections.set(linearAgentActivitySessionId, {
						...selectionMeta,
						resumeSessionId: startResult.sessionId,
					});
				}
			}
		} catch (error) {
			this.nonClaudeRunners.delete(linearAgentActivitySessionId);
			const err = this.normalizeError(
				error,
				`Failed to start ${selection.type} runner`,
			);
			await this.postError(
				linearAgentActivitySessionId,
				repository.id,
				err.message,
			);
			throw err;
		}
	}

	private async handleNonClaudeFollowUp({
		selection,
		session,
		repository,
		promptBody,
		attachmentManifest,
		linearAgentActivitySessionId,
		isNewSession,
	}: {
		selection: SessionRunnerMetadata;
		session: CyrusAgentSession;
		repository: RepositoryConfig;
		promptBody: string;
		attachmentManifest: string;
		linearAgentActivitySessionId: string;
		isNewSession: boolean;
	}): Promise<void> {
		const existingRunner = this.nonClaudeRunners.get(
			linearAgentActivitySessionId,
		);
		if (existingRunner) {
			await this.safeStopRunner(linearAgentActivitySessionId, existingRunner);
		}

		const fullIssue = await this.fetchFullIssueDetails(
			session.issueId,
			repository.id,
		);
		if (!fullIssue) {
			throw new Error(
				`Failed to fetch full issue details for follow-up session ${session.issueId}`,
			);
		}

		const followUpPrompt = await this.buildSessionPrompt(
			isNewSession,
			fullIssue,
			repository,
			promptBody,
			attachmentManifest,
		);

		const { issueId: _issueId, ...runnerSelection } = selection;
		await this.startNonClaudeRunner({
			selection: runnerSelection,
			repository,
			prompt: followUpPrompt,
			workspacePath: session.workspace.path,
			linearAgentActivitySessionId,
			issueIdentifier: fullIssue.identifier,
			isFollowUp: true,
		});
	}

	/**
	 * Post parent resume acknowledgment thought when parent session is resumed from child
	 */
	private async postParentResumeAcknowledgment(
		linearAgentActivitySessionId: string,
		repositoryId: string,
	): Promise<void> {
		try {
			const linearClient = this.linearClients.get(repositoryId);
			if (!linearClient) {
				console.warn(
					`[EdgeWorker] No Linear client found for repository ${repositoryId}`,
				);
				return;
			}

			const activityInput = {
				agentSessionId: linearAgentActivitySessionId,
				content: {
					type: "thought",
					body: "Resuming from child session",
				},
			};

			const result = await linearClient.createAgentActivity(activityInput);
			if (result.success) {
				console.log(
					`[EdgeWorker] Posted parent resumption acknowledgment thought for session ${linearAgentActivitySessionId}`,
				);
			} else {
				console.error(
					`[EdgeWorker] Failed to post parent resumption acknowledgment:`,
					result,
				);
			}
		} catch (error) {
			console.error(
				`[EdgeWorker] Error posting parent resumption acknowledgment:`,
				error,
			);
		}
	}

	/**
	 * Post thought about system prompt selection based on labels
	 */
	private async postSystemPromptSelectionThought(
		linearAgentActivitySessionId: string,
		labels: string[],
		repositoryId: string,
	): Promise<void> {
		try {
			const linearClient = this.linearClients.get(repositoryId);
			if (!linearClient) {
				console.warn(
					`[EdgeWorker] No Linear client found for repository ${repositoryId}`,
				);
				return;
			}

			// Determine which prompt type was selected and which label triggered it
			let selectedPromptType: string | null = null;
			let triggerLabel: string | null = null;
			const repository = Array.from(this.repositories.values()).find(
				(r) => r.id === repositoryId,
			);

			if (repository?.labelPrompts) {
				// Check debugger labels
				const debuggerConfig = repository.labelPrompts.debugger;
				const debuggerLabels = Array.isArray(debuggerConfig)
					? debuggerConfig
					: debuggerConfig?.labels;
				const debuggerLabel = debuggerLabels?.find((label) =>
					labels.includes(label),
				);
				if (debuggerLabel) {
					selectedPromptType = "debugger";
					triggerLabel = debuggerLabel;
				} else {
					// Check builder labels
					const builderConfig = repository.labelPrompts.builder;
					const builderLabels = Array.isArray(builderConfig)
						? builderConfig
						: builderConfig?.labels;
					const builderLabel = builderLabels?.find((label) =>
						labels.includes(label),
					);
					if (builderLabel) {
						selectedPromptType = "builder";
						triggerLabel = builderLabel;
					} else {
						// Check scoper labels
						const scoperConfig = repository.labelPrompts.scoper;
						const scoperLabels = Array.isArray(scoperConfig)
							? scoperConfig
							: scoperConfig?.labels;
						const scoperLabel = scoperLabels?.find((label) =>
							labels.includes(label),
						);
						if (scoperLabel) {
							selectedPromptType = "scoper";
							triggerLabel = scoperLabel;
						} else {
							// Check orchestrator labels
							const orchestratorConfig = repository.labelPrompts.orchestrator;
							const orchestratorLabels = Array.isArray(orchestratorConfig)
								? orchestratorConfig
								: orchestratorConfig?.labels;
							const orchestratorLabel = orchestratorLabels?.find((label) =>
								labels.includes(label),
							);
							if (orchestratorLabel) {
								selectedPromptType = "orchestrator";
								triggerLabel = orchestratorLabel;
							}
						}
					}
				}
			}

			// Only post if a role was actually triggered
			if (!selectedPromptType || !triggerLabel) {
				return;
			}

			const activityInput = {
				agentSessionId: linearAgentActivitySessionId,
				content: {
					type: "thought",
					body: `Entering '${selectedPromptType}' mode because of the '${triggerLabel}' label. I'll follow the ${selectedPromptType} process...`,
				},
			};

			const result = await linearClient.createAgentActivity(activityInput);
			if (result.success) {
				console.log(
					`[EdgeWorker] Posted system prompt selection thought for session ${linearAgentActivitySessionId} (${selectedPromptType} mode)`,
				);
			} else {
				console.error(
					`[EdgeWorker] Failed to post system prompt selection thought:`,
					result,
				);
			}
		} catch (error) {
			console.error(
				`[EdgeWorker] Error posting system prompt selection thought:`,
				error,
			);
		}
	}

	/**
	 * Resume or create a Claude session with the given prompt
	 * This is the core logic for handling prompted agent activities
	 * @param session The Cyrus agent session
	 * @param repository The repository configuration
	 * @param linearAgentActivitySessionId The Linear agent session ID
	 * @param agentSessionManager The agent session manager
	 * @param promptBody The prompt text to send
	 * @param attachmentManifest Optional attachment manifest
	 * @param isNewSession Whether this is a new session
	 */
	async resumeClaudeSession(
		session: CyrusAgentSession,
		repository: RepositoryConfig,
		linearAgentActivitySessionId: string,
		agentSessionManager: AgentSessionManager,
		promptBody: string,
		attachmentManifest: string = "",
		isNewSession: boolean = false,
		additionalAllowedDirectories: string[] = [],
		maxTurns?: number,
	): Promise<void> {
		// Check for existing runner
		const existingRunner = session.claudeRunner;

		// If there's an existing streaming runner, add to it
		if (existingRunner?.isStreaming()) {
			let fullPrompt = promptBody;
			if (attachmentManifest) {
				fullPrompt = `${promptBody}\n\n${attachmentManifest}`;
			}

			existingRunner.addStreamMessage(fullPrompt);
			return;
		}

		// Stop existing runner if it's not streaming
		if (existingRunner) {
			existingRunner.stop();
		}

		// Determine if we need a new Claude session
		const needsNewClaudeSession = isNewSession || !session.claudeSessionId;

		// Fetch full issue details
		const fullIssue = await this.fetchFullIssueDetails(
			session.issueId,
			repository.id,
		);
		if (!fullIssue) {
			console.error(
				`[resumeClaudeSession] Failed to fetch full issue details for ${session.issueId}`,
			);
			throw new Error(
				`Failed to fetch full issue details for ${session.issueId}`,
			);
		}

		// Fetch issue labels and determine system prompt
		const labels = await this.fetchIssueLabels(fullIssue);

		const systemPromptResult = await this.determineSystemPromptFromLabels(
			labels,
			repository,
		);
		const systemPrompt = systemPromptResult?.prompt;
		const promptType = systemPromptResult?.type;

		// Build allowed tools list
		const allowedTools = this.buildAllowedTools(repository, promptType);
		const disallowedTools = this.buildDisallowedTools(repository, promptType);

		// Set up attachments directory
		const workspaceFolderName = basename(session.workspace.path);
		const attachmentsDir = join(
			this.cyrusHome,
			workspaceFolderName,
			"attachments",
		);
		await mkdir(attachmentsDir, { recursive: true });

		const allowedDirectories = [
			attachmentsDir,
			...additionalAllowedDirectories,
		];

		// Create runner configuration
		const resumeSessionId = needsNewClaudeSession
			? undefined
			: session.claudeSessionId;

		const runnerConfig = this.buildClaudeRunnerConfig(
			session,
			repository,
			linearAgentActivitySessionId,
			systemPrompt,
			allowedTools,
			allowedDirectories,
			disallowedTools,
			resumeSessionId,
			labels, // Pass labels for model override
			maxTurns, // Pass maxTurns if specified
		);

		const runner = new ClaudeRunner(runnerConfig);

		// Store runner
		agentSessionManager.addClaudeRunner(linearAgentActivitySessionId, runner);

		// Save state
		await this.savePersistedState();

		// Prepare the full prompt
		const fullPrompt = await this.buildSessionPrompt(
			isNewSession,
			fullIssue,
			repository,
			promptBody,
			attachmentManifest,
		);

		// Start streaming session
		try {
			await runner.startStreaming(fullPrompt);
		} catch (error) {
			console.error(
				`[resumeClaudeSession] Failed to start streaming session for ${linearAgentActivitySessionId}:`,
				error,
			);
			throw error;
		}
	}

	/**
	 * Post instant acknowledgment thought when receiving prompted webhook
	 */
	private async postInstantPromptedAcknowledgment(
		linearAgentActivitySessionId: string,
		repositoryId: string,
		isStreaming: boolean,
	): Promise<void> {
		const linearClient = this.linearClients.get(repositoryId);
		if (!linearClient) {
			console.warn(
				`[EdgeWorker] No Linear client found for repository ${repositoryId}`,
			);
			return;
		}

		try {
			const message = isStreaming
				? "I've queued up your message as guidance"
				: "Getting started on that...";

			await this.postResponse(
				linearAgentActivitySessionId,
				repositoryId,
				message,
			);
			console.log(
				`[EdgeWorker] Posted instant prompted acknowledgment response for session ${linearAgentActivitySessionId} (streaming: ${isStreaming})`,
			);
		} catch (error) {
			console.error(
				`[EdgeWorker] Error posting instant prompted acknowledgment:`,
				error,
			);
		}
	}

	/**
	 * Fetch complete issue details from Linear API
	 */
	public async fetchFullIssueDetails(
		issueId: string,
		repositoryId: string,
	): Promise<LinearIssue | null> {
		const linearClient = this.linearClients.get(repositoryId);
		if (!linearClient) {
			console.warn(
				`[EdgeWorker] No Linear client found for repository ${repositoryId}`,
			);
			return null;
		}

		try {
			console.log(`[EdgeWorker] Fetching full issue details for ${issueId}`);
			const fullIssue = await linearClient.issue(issueId);
			console.log(
				`[EdgeWorker] Successfully fetched issue details for ${issueId}`,
			);

			// Check if issue has a parent
			try {
				const parent = await fullIssue.parent;
				if (parent) {
					console.log(
						`[EdgeWorker] Issue ${issueId} has parent: ${parent.identifier}`,
					);
				}
			} catch (_error) {
				// Parent field might not exist, ignore error
			}

			return fullIssue;
		} catch (error) {
			console.error(
				`[EdgeWorker] Failed to fetch issue details for ${issueId}:`,
				error,
			);
			return null;
		}
	}
}<|MERGE_RESOLUTION|>--- conflicted
+++ resolved
@@ -14,7 +14,7 @@
 	LinearClient,
 	type Issue as LinearIssue,
 } from "@linear/sdk";
-<<<<<<< HEAD
+import { watch as chokidarWatch, type FSWatcher } from "chokidar";
 import {
 	DefaultRunnerFactory,
 	type Runner,
@@ -22,9 +22,6 @@
 	type RunnerFactory,
 	type RunnerType,
 } from "cyrus-agent-runner";
-=======
-import { watch as chokidarWatch, type FSWatcher } from "chokidar";
->>>>>>> 08f78506
 import type {
 	ClaudeRunnerConfig,
 	HookCallbackMatcher,
@@ -45,7 +42,6 @@
 } from "cyrus-claude-runner";
 import type {
 	CyrusAgentSession,
-	EdgeWorkerConfig,
 	IssueMinimal,
 	LinearAgentSessionCreatedWebhook,
 	LinearAgentSessionPromptedWebhook,
@@ -58,7 +54,6 @@
 	LinearWebhookComment,
 	LinearWebhookGuidanceRule,
 	LinearWebhookIssue,
-	RepositoryConfig,
 	SerializableEdgeWorkerState,
 	SerializedCyrusAgentSession,
 	SerializedCyrusAgentSessionEntry,
@@ -83,7 +78,6 @@
 	type RequestClassification,
 } from "./procedures/index.js";
 import { SharedApplicationServer } from "./SharedApplicationServer.js";
-<<<<<<< HEAD
 import type {
 	EdgeWorkerConfig,
 	EdgeWorkerEvents,
@@ -91,9 +85,6 @@
 	PromptRuleConfig,
 	RepositoryConfig,
 } from "./types.js";
-=======
-import type { EdgeWorkerEvents, LinearAgentSessionData } from "./types.js";
->>>>>>> 08f78506
 
 type CodexPermissionProfile = "readOnly" | "safe" | "all";
 
@@ -151,7 +142,6 @@
 	): boolean;
 }
 
-<<<<<<< HEAD
 const MODULE_FILENAME = fileURLToPath(import.meta.url);
 const MODULE_DIRNAME = dirname(MODULE_FILENAME);
 const BUILT_IN_PROMPTS_DIR = join(MODULE_DIRNAME, "..", "prompts");
@@ -163,8 +153,6 @@
 ] as const;
 const BUILT_IN_PROMPT_TYPE_SET = new Set<string>(BUILT_IN_PROMPT_TYPES);
 
-=======
->>>>>>> 08f78506
 /**
  * Unified edge worker that **orchestrates**
  *   capturing Linear webhooks,
@@ -182,7 +170,6 @@
 	private sharedApplicationServer: SharedApplicationServer;
 	private cyrusHome: string;
 	private childToParentAgentSession: Map<string, string> = new Map(); // Maps child agentSessionId to parent agentSessionId
-<<<<<<< HEAD
 	private runnerFactory: RunnerFactory;
 	private sessionRunnerSelections: Map<string, SessionRunnerMetadata> =
 		new Map();
@@ -192,6 +179,10 @@
 	private stopRequestedSessions: Set<string> = new Set();
 	private codexActivityQueue: Map<string, Promise<void>> = new Map();
 	private codexQueueDrainTimeoutMs = 2000;
+	private procedureRouter: ProcedureRouter; // Intelligent workflow routing
+	private configWatcher?: FSWatcher; // File watcher for config.json
+	private configPath?: string; // Path to config.json file
+	private tokenToRepoIds: Map<string, string[]> = new Map(); // Maps Linear token to repository IDs using that token
 
 	private async drainCodexActivityQueue(
 		linearAgentActivitySessionId: string,
@@ -270,12 +261,6 @@
 		await this.drainCodexActivityQueue(linearAgentActivitySessionId);
 		this.nonClaudeRunners.delete(linearAgentActivitySessionId);
 	}
-=======
-	private procedureRouter: ProcedureRouter; // Intelligent workflow routing
-	private configWatcher?: FSWatcher; // File watcher for config.json
-	private configPath?: string; // Path to config.json file
-	private tokenToRepoIds: Map<string, string[]> = new Map(); // Maps Linear token to repository IDs using that token
->>>>>>> 08f78506
 
 	constructor(config: EdgeWorkerConfig) {
 		super();
@@ -1991,43 +1976,8 @@
 
 		console.log(`[EdgeWorker] Starting Claude streaming session`);
 		try {
-<<<<<<< HEAD
-=======
-			// Choose the appropriate prompt builder based on trigger type and system prompt
-			const promptResult =
-				isMentionTriggered && isLabelBasedPromptRequested
-					? await this.buildLabelBasedPrompt(
-							fullIssue,
-							repository,
-							attachmentResult.manifest,
-							guidance,
-						)
-					: isMentionTriggered
-						? await this.buildMentionPrompt(
-								fullIssue,
-								agentSession,
-								attachmentResult.manifest,
-								guidance,
-							)
-						: systemPrompt
-							? await this.buildLabelBasedPrompt(
-									fullIssue,
-									repository,
-									attachmentResult.manifest,
-									guidance,
-								)
-							: await this.buildPromptV2(
-									fullIssue,
-									repository,
-									undefined,
-									attachmentResult.manifest,
-									guidance,
-								);
-
-			const { prompt, version: userPromptVersion } = promptResult;
-
-			// Update runner with version information
->>>>>>> 08f78506
+			// Note: prompt already built as initialPrompt earlier in fork's code path
+			// Update runner with version information if available
 			if (userPromptVersion || systemPromptVersion) {
 				runner.updatePromptVersions({
 					userPromptVersion,
@@ -2100,15 +2050,12 @@
 			);
 
 			// Destructure session data for new session
-<<<<<<< HEAD
 			const {
 				fullIssue: newFullIssue,
 				allowedTools: sessionAllowedTools,
 				disallowedTools: sessionDisallowedTools,
 			} = sessionData;
-=======
-			fullIssue = sessionData.fullIssue;
->>>>>>> 08f78506
+			fullIssue = newFullIssue; // Also assign to fullIssue variable for consistency
 			session = sessionData.session;
 			const newLabels = await this.fetchIssueLabels(newFullIssue);
 			const newSelection = this.resolveRunnerSelection(newLabels, repository);
@@ -2176,8 +2123,8 @@
 		}
 
 		// Check if runner is actively streaming before routing
-		const existingRunner = session?.claudeRunner;
-		const isStreaming = existingRunner?.isStreaming() || false;
+		const currentRunner = session?.claudeRunner;
+		const isStreaming = currentRunner?.isStreaming() || false;
 
 		// Always route procedure for new comments, UNLESS actively streaming
 		if (!isStreaming) {
@@ -2237,7 +2184,7 @@
 			);
 		}
 
-<<<<<<< HEAD
+		// Resolve runner selection for this session (multi-CLI support from fork)
 		// Nothing before this should create latency or be async, so that these remain instant and low-latency for user experience
 		const existingRunner = session.claudeRunner;
 		let sessionRunnerSelection = this.sessionRunnerSelections.get(
@@ -2282,10 +2229,6 @@
 				existingRunner?.isStreaming() || false,
 			);
 		}
-=======
-		// Acknowledgment already posted above for both new and existing sessions
-		// (before any async routing work to ensure instant user feedback)
->>>>>>> 08f78506
 
 		// Get Linear client for this repository
 		const linearClient = this.linearClients.get(repository.id);
@@ -2689,7 +2632,6 @@
 		return undefined;
 	}
 
-<<<<<<< HEAD
 	private getOpenAiApiKey(): string | undefined {
 		if (process.env.OPENAI_API_KEY) {
 			return process.env.OPENAI_API_KEY;
@@ -2925,17 +2867,12 @@
 		return undefined;
 	}
 
-=======
->>>>>>> 08f78506
 	/**
 	 * Build simplified prompt for label-based workflows
 	 * @param issue Full Linear issue
 	 * @param repository Repository configuration
-<<<<<<< HEAD
-=======
 	 * @param attachmentManifest Optional attachment manifest
 	 * @param guidance Optional agent guidance rules from Linear
->>>>>>> 08f78506
 	 * @returns Formatted prompt string
 	 */
 	private async buildLabelBasedPrompt(
@@ -3079,10 +3016,7 @@
 				);
 				prompt = `${prompt}\n\n${attachmentManifest}`;
 			}
-<<<<<<< HEAD
-=======
-
->>>>>>> 08f78506
+
 			console.log(
 				`[EdgeWorker] Label-based prompt built successfully, length: ${prompt.length} characters`,
 			);
@@ -4583,7 +4517,6 @@
 			mcpConfigPath: repository.mcpConfigPath,
 			mcpConfig: this.buildMcpConfig(repository, linearAgentActivitySessionId),
 			appendSystemPrompt: systemPrompt || "",
-<<<<<<< HEAD
 			// Priority order: label override > repo runner models > repo legacy config > global CLI defaults > legacy global defaults
 			model:
 				modelOverride ||
@@ -4591,10 +4524,6 @@
 				repository.model ||
 				claudeDefaultConfig?.model ||
 				this.config.defaultModel,
-=======
-			// Priority order: label override > repository config > global default
-			model: modelOverride || repository.model || this.config.defaultModel,
->>>>>>> 08f78506
 			fallbackModel:
 				fallbackModelOverride ||
 				repository.runnerModels?.claude?.fallbackModel ||
