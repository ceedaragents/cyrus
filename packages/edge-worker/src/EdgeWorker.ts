--- conflicted
+++ resolved
@@ -679,8 +679,6 @@
 			allowedDirectories,
 		);
 
-<<<<<<< HEAD
-=======
 		// Build allowed tools list with Linear MCP tools
 		const allowedTools = this.buildAllowedTools(repository);
 
@@ -742,7 +740,16 @@
 			agentSessionManager,
 		);
 
->>>>>>> 13173704
+		// Destructure the session data (excluding allowedTools which we'll build with promptType)
+		const { 
+			session, 
+			fullIssue, 
+			workspace: _workspace, 
+			attachmentResult, 
+			attachmentsDir: _attachmentsDir, 
+			allowedDirectories
+		} = sessionData;
+
 		// Only fetch labels and determine system prompt for delegation (not mentions)
 		let systemPrompt: string | undefined;
 		let systemPromptVersion: string | undefined;
@@ -750,7 +757,7 @@
 
 		if (!isMentionTriggered) {
 			// Fetch issue labels and determine system prompt (delegation case)
-			const labels = await this.fetchIssueLabels(sessionData.fullIssue);
+			const labels = await this.fetchIssueLabels(fullIssue);
 			const systemPromptResult = await this.determineSystemPromptFromLabels(
 				labels,
 				repository,
@@ -783,12 +790,12 @@
 
 		// Create Claude runner with attachment directory access and optional system prompt
 		const runnerConfig = this.buildClaudeRunnerConfig(
-			sessionData.session,
+			session,
 			repository,
 			linearAgentActivitySessionId,
 			systemPrompt,
-			sessionData.allowedTools,
-			sessionData.allowedDirectories,
+			allowedTools,
+			allowedDirectories,
 		);
 		const runner = new ClaudeRunner(runnerConfig);
 
@@ -801,39 +808,39 @@
 		// Emit events using full Linear issue
 		this.emit(
 			"session:started",
-			sessionData.fullIssue.id,
-			sessionData.fullIssue,
+			fullIssue.id,
+			fullIssue,
 			repository.id,
 		);
 		this.config.handlers?.onSessionStart?.(
-			sessionData.fullIssue.id,
-			sessionData.fullIssue,
+			fullIssue.id,
+			fullIssue,
 			repository.id,
 		);
 
 		// Build and start Claude with initial prompt using full issue (streaming mode)
 		console.log(
-			`[EdgeWorker] Building initial prompt for issue ${sessionData.fullIssue.identifier}`,
+			`[EdgeWorker] Building initial prompt for issue ${fullIssue.identifier}`,
 		);
 		try {
 			// Choose the appropriate prompt builder based on trigger type and system prompt
 			const promptResult = isMentionTriggered
 				? await this.buildMentionPrompt(
-						sessionData.fullIssue,
+						fullIssue,
 						agentSession,
-						sessionData.attachmentResult.manifest,
+						attachmentResult.manifest,
 					)
 				: systemPrompt
 					? await this.buildLabelBasedPrompt(
-							sessionData.fullIssue,
+							fullIssue,
 							repository,
-							sessionData.attachmentResult.manifest,
+							attachmentResult.manifest,
 						)
 					: await this.buildPromptV2(
-							sessionData.fullIssue,
+							fullIssue,
 							repository,
 							undefined,
-							sessionData.attachmentResult.manifest,
+							attachmentResult.manifest,
 						);
 
 			const { prompt, version: userPromptVersion } = promptResult;
@@ -916,19 +923,22 @@
 				repository,
 				agentSessionManager,
 			);
+			
+			// Destructure session data for new session
+			const { fullIssue: newFullIssue } = sessionData;
 			session = sessionData.session;
 
 			// Save state and emit events for new session
 			await this.savePersistedState();
 			this.emit(
 				"session:started",
-				sessionData.fullIssue.id,
-				sessionData.fullIssue,
+				newFullIssue.id,
+				newFullIssue,
 				repository.id,
 			);
 			this.config.handlers?.onSessionStart?.(
-				sessionData.fullIssue.id,
-				sessionData.fullIssue,
+				newFullIssue.id,
+				newFullIssue,
 				repository.id,
 			);
 		}
@@ -1066,14 +1076,7 @@
 		const needsNewClaudeSession = isNewSession || !session.claudeSessionId;
 
 		try {
-<<<<<<< HEAD
-			// Fetch full issue details to get labels
-=======
-			// Build allowed tools list with Linear MCP tools
-			const allowedTools = this.buildAllowedTools(repository);
-
 			// Fetch full issue details to get labels (needed for both new and existing sessions)
->>>>>>> 13173704
 			const fullIssue = await this.fetchFullIssueDetails(
 				issue.id,
 				repository.id,
@@ -2521,7 +2524,6 @@
 	/**
 	 * Resolve tool preset names to actual tool lists
 	 */
-<<<<<<< HEAD
 	private resolveToolPreset(preset: string | string[]): string[] {
 		if (Array.isArray(preset)) {
 			return preset;
@@ -2539,7 +2541,7 @@
 				return [preset];
 		}
 	}
-=======
+
 	/**
 	 * Build prompt for a session - handles both new and existing sessions
 	 */
@@ -2608,14 +2610,6 @@
 
 		return config;
 	}
-
-	private buildAllowedTools(repository: RepositoryConfig): string[] {
-		// Start with configured tools or defaults
-		const baseTools =
-			repository.allowedTools ||
-			this.config.defaultAllowedTools ||
-			getSafeTools();
->>>>>>> 13173704
 
 	/**
 	 * Build allowed tools list with Linear MCP tools automatically included
