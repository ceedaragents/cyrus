--- conflicted
+++ resolved
@@ -1434,24 +1434,7 @@
 		await agentSessionManager.postRoutingThought(linearAgentActivitySessionId);
 
 		// Fetch labels early (needed for label override check)
-		let labelNames: string[] = [];
-		try {
-			const labelsData = (fullIssue as any).labels;
-			if (labelsData) {
-				// Handle both direct arrays and promises
-				const resolvedLabels = Array.isArray(labelsData)
-					? labelsData
-					: await labelsData;
-				if (Array.isArray(resolvedLabels)) {
-					labelNames = resolvedLabels.map((l: any) => l.name);
-				}
-			}
-		} catch (error) {
-			console.debug(
-				`[EdgeWorker] Could not fetch labels for issue ${fullIssue.identifier}:`,
-				error,
-			);
-		}
+		const labelNames = fullIssue.labels?.map((l) => l.name) || [];
 
 		// Check for label overrides BEFORE AI routing
 		const debuggerConfig = repository.labelPrompts?.debugger;
@@ -1930,85 +1913,6 @@
 	 */
 	private async handleClaudeError(error: Error): Promise<void> {
 		console.error("Unhandled claude error:", error);
-	}
-
-	/**
-<<<<<<< HEAD
-	 * Fetch issue labels for a given issue
-	 * Handles both Linear SDK Issue objects (with labels() method) and
-	 * platform-agnostic Issue objects (with labels property)
-	 */
-	private async fetchIssueLabels(issue: LinearIssue): Promise<string[]> {
-		try {
-			// Cast to any to access labels - it's either a method or a property
-			const issueAny = issue as any;
-
-			// Check if labels is a function (Linear SDK Issue) or a property (platform-agnostic Issue)
-			if (typeof issueAny.labels === "function") {
-				// Linear SDK path: call labels() method which returns Connection
-				const labelsConnection = await issueAny.labels();
-				return labelsConnection.nodes.map((label: any) => label.name);
-			}
-
-			// Platform-agnostic path: access labels property (Label[] | Promise<Label[]>)
-			const labelsOrPromise = issueAny.labels;
-
-			if (!labelsOrPromise) {
-=======
-	 * Fetch issue attachments for a given issue
-	 * Handles both Linear SDK Issue objects (with attachments() method) and
-	 * platform-agnostic Issue objects (with attachments property)
-	 */
-	private async fetchIssueAttachments(
-		issue: LinearIssue,
-	): Promise<Array<{ title: string; url: string }>> {
-		try {
-			// Cast to any to access attachments - it's either a method or a property
-			const issueAny = issue as any;
-
-			// Check if attachments is a function (Linear SDK Issue) or a property (platform-agnostic Issue)
-			if (typeof issueAny.attachments === "function") {
-				// Linear SDK path: call attachments() method which returns Connection
-				const attachmentsConnection = await issueAny.attachments();
-				return attachmentsConnection.nodes.map((attachment: any) => ({
-					title: attachment.title || "Untitled attachment",
-					url: attachment.url,
-				}));
-			}
-
-			// Platform-agnostic path: access attachments property (Attachment[] | Promise<Attachment[]>)
-			const attachmentsOrPromise = issueAny.attachments;
-
-			if (!attachmentsOrPromise) {
->>>>>>> 4e0e3547
-				return [];
-			}
-
-			// Resolve if it's a Promise, otherwise use directly
-<<<<<<< HEAD
-			const labels = await Promise.resolve(labelsOrPromise);
-
-			// Extract label names from Label[] array
-			return labels.map((label: any) => label.name);
-		} catch (error) {
-			console.error(
-				`[EdgeWorker] Failed to fetch labels for issue ${issue.id}:`,
-=======
-			const attachments = await Promise.resolve(attachmentsOrPromise);
-
-			// Extract title and URL from Attachment[] array
-			return attachments.map((attachment: any) => ({
-				title: attachment.title || "Untitled attachment",
-				url: attachment.url,
-			}));
-		} catch (error) {
-			console.error(
-				`[EdgeWorker] Failed to fetch attachments for issue ${issue.id}:`,
->>>>>>> 4e0e3547
-				error,
-			);
-			return [];
-		}
 	}
 
 	/**
