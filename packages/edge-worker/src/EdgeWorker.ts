import { EventEmitter } from 'events'
import { LinearClient } from '@linear/sdk'
import { NdjsonClient } from 'cyrus-ndjson-client'
import { ClaudeRunner, getSafeTools } from 'cyrus-claude-runner'
import { SessionManager, Session } from 'cyrus-core'
import type { EdgeWorkerConfig, EdgeWorkerEvents, RepositoryConfig } from './types.js'
import type { WebhookEvent, StatusUpdate } from 'cyrus-ndjson-client'
import type { ClaudeMessage } from 'cyrus-claude-runner'
import { readFile, writeFile, mkdir, rename, readdir } from 'fs/promises'
import { resolve, dirname, join, basename, extname } from 'path'
import { fileURLToPath } from 'url'
import { homedir } from 'os'
import { fileTypeFromBuffer } from 'file-type'
import { existsSync } from 'fs'

export declare interface EdgeWorker {
  on<K extends keyof EdgeWorkerEvents>(event: K, listener: EdgeWorkerEvents[K]): this
  emit<K extends keyof EdgeWorkerEvents>(event: K, ...args: Parameters<EdgeWorkerEvents[K]>): boolean
}

/**
 * Unified edge worker that orchestrates NDJSON streaming, Claude processing, and Linear integration
 */
export class EdgeWorker extends EventEmitter {
  private config: EdgeWorkerConfig
  private repositories: Map<string, RepositoryConfig> = new Map()
  private linearClients: Map<string, LinearClient> = new Map()
  private ndjsonClients: Map<string, NdjsonClient> = new Map()
  private sessionManager: SessionManager
  private claudeRunners: Map<string, ClaudeRunner> = new Map()
  private sessionToRepo: Map<string, string> = new Map() // Maps session ID to repository ID
  private issueToCommentId: Map<string, string> = new Map() // Maps issue ID to initial comment ID
  private issueToReplyContext: Map<string, { commentId: string; parentId?: string }> = new Map() // Maps issue ID to reply context

  constructor(config: EdgeWorkerConfig) {
    super()
    this.config = config
    this.sessionManager = new SessionManager()

    // Initialize repositories
    for (const repo of config.repositories) {
      if (repo.isActive !== false) {
        this.repositories.set(repo.id, repo)
        
        // Create Linear client for this repository's workspace
        this.linearClients.set(repo.id, new LinearClient({
          accessToken: repo.linearToken
        }))
      }
    }

    // Group repositories by token to minimize NDJSON connections
    const tokenToRepos = new Map<string, RepositoryConfig[]>()
    for (const repo of this.repositories.values()) {
      const repos = tokenToRepos.get(repo.linearToken) || []
      repos.push(repo)
      tokenToRepos.set(repo.linearToken, repos)
    }

    // Create one NDJSON client per unique token
    for (const [token, repos] of tokenToRepos) {
      const ndjsonClient = new NdjsonClient({
        proxyUrl: config.proxyUrl,
        token: token,
        onConnect: () => this.handleConnect(token),
        onDisconnect: (reason) => this.handleDisconnect(token, reason),
        onError: (error) => this.handleError(error)
      })

      // Set up webhook handler
      ndjsonClient.on('webhook', (data) => this.handleWebhook(data, repos))
      
      // Optional heartbeat logging
      if (process.env.DEBUG_EDGE === 'true') {
        ndjsonClient.on('heartbeat', () => {
          console.log(`❤️ Heartbeat received for token ending in ...${token.slice(-4)}`)
        })
      }

      this.ndjsonClients.set(token, ndjsonClient)
    }
  }

  /**
   * Start the edge worker
   */
  async start(): Promise<void> {
    // Connect all NDJSON clients
    const connections = Array.from(this.ndjsonClients.values()).map(client => 
      client.connect()
    )
    await Promise.all(connections)
  }

  /**
   * Stop the edge worker
   */
  async stop(): Promise<void> {
    // Kill all Claude processes
    for (const [, runner] of this.claudeRunners) {
      runner.kill()
    }
    this.claudeRunners.clear()
    
    // Clear all sessions
    for (const [issueId] of this.sessionManager.getAllSessions()) {
      this.sessionManager.removeSession(issueId)
    }
    this.sessionToRepo.clear()
    
    // Disconnect all NDJSON clients
    for (const client of this.ndjsonClients.values()) {
      client.disconnect()
    }
  }

  /**
   * Handle connection established
   */
  private handleConnect(token: string): void {
    this.emit('connected', token)
    console.log(`✅ Connected to proxy with token ending in ...${token.slice(-4)}`)
  }

  /**
   * Handle disconnection
   */
  private handleDisconnect(token: string, reason?: string): void {
    this.emit('disconnected', token, reason)
    console.log(`❌ Disconnected from proxy (token ...${token.slice(-4)}): ${reason || 'Unknown reason'}`)
  }

  /**
   * Handle errors
   */
  private handleError(error: Error): void {
    this.emit('error', error)
    this.config.handlers?.onError?.(error)
  }

  /**
   * Check if Claude logs exist for a workspace
   */
  private async hasExistingLogs(workspaceName: string): Promise<boolean> {
    try {
      const logsDir = join(homedir(), '.cyrus', 'logs', workspaceName)
      
      // Check if directory exists
      if (!existsSync(logsDir)) {
        return false
      }
      
      // Check if directory has any log files
      const files = await readdir(logsDir)
      return files.some(file => file.endsWith('.jsonl'))
    } catch (error) {
      console.error(`Failed to check logs for workspace ${workspaceName}:`, error)
      return false
    }
  }

  /**
   * Handle webhook events from proxy
   */
  private async handleWebhook(data: WebhookEvent['data'], repos: RepositoryConfig[]): Promise<void> {
    // Find the appropriate repository for this webhook
    const repository = this.findRepositoryForWebhook(data, repos)
    if (!repository) {
      console.log('No repository configured for webhook from workspace', this.extractWorkspaceId(data))
      return
    }
    try {
      // Check for Agent notifications
      if (data.type === 'AppUserNotification') {
        await this.handleAgentNotification(data, repository)
      } else {
        // Handle legacy webhook format
        await this.handleLegacyWebhook(data, repository)
      }
      
      // Report success if we have an event ID
      if ('eventId' in data && data.eventId) {
        await this.reportStatus({
          eventId: data.eventId as string,
          status: 'completed'
        })
      }
    } catch (error) {
      // Report failure
      if ('eventId' in data && data.eventId) {
        await this.reportStatus({
          eventId: data.eventId as string,
          status: 'failed',
          error: error instanceof Error ? error.message : 'Unknown error'
        })
      }
      throw error
    }
  }

  /**
   * Handle Agent API notifications
   */
  private async handleAgentNotification(data: any, repository: RepositoryConfig): Promise<void> {
    const notification = data.notification
    
    switch (notification?.type) {
      case 'issueAssignedToYou':
        await this.handleIssueAssigned(notification.issue, repository)
        break
        
      case 'issueCommentMention':
      case 'issueCommentReply':
      case 'issueNewComment':
        await this.handleNewComment(notification.issue, notification.comment, repository)
        break
        
      case 'issueUnassignedFromYou':
        await this.handleIssueUnassigned(notification.issue, repository)
        break
        
      default:
        console.log(`Unhandled notification type: ${notification?.type}`)
    }
  }

  /**
   * Handle legacy webhook format
   */
  private async handleLegacyWebhook(data: any, repository: RepositoryConfig): Promise<void> {
    if (data.type === 'Comment' && data.action === 'create') {
      const issue = data.data?.issue
      const comment = data.data
      if (issue && comment) {
        await this.handleNewComment(issue, comment, repository)
      }
    }
  }

  /**
   * Find the repository configuration for a webhook
   */
  private findRepositoryForWebhook(data: any, repos: RepositoryConfig[]): RepositoryConfig | null {
    const workspaceId = this.extractWorkspaceId(data)
    if (!workspaceId) return repos[0] || null // Fallback to first repo if no workspace ID

    return repos.find(repo => repo.linearWorkspaceId === workspaceId) || null
  }

  /**
   * Extract workspace ID from webhook data
   */
  private extractWorkspaceId(data: any): string | null {
    // Try different locations where workspace ID might be
    return data.organizationId || 
           data.workspaceId || 
           data.data?.workspaceId || 
           data.notification?.issue?.team?.id ||
           null
  }

  /**
   * Handle issue assignment
   * @param issue Linear issue object from webhook data (contains full Linear SDK properties)
   * @param repository Repository configuration
   */
  private async handleIssueAssigned(issue: any, repository: RepositoryConfig): Promise<void> {
    console.log(`[EdgeWorker] handleIssueAssigned started for issue ${issue.identifier} (${issue.id})`)
    
<<<<<<< HEAD
=======
    // Fetch full Linear issue details immediately
    const fullIssue = await this.fetchFullIssueDetails(issue.id, repository.id)
    if (!fullIssue) {
      throw new Error(`Failed to fetch full issue details for ${issue.id}`)
    }
    console.log(`[EdgeWorker] Fetched full issue details for ${issue.identifier}`)
    
    await this.handleIssueAssignedWithFullIssue(fullIssue, repository)
  }

  private async handleIssueAssignedWithFullIssue(fullIssue: LinearIssue, repository: RepositoryConfig): Promise<void> {
    console.log(`[EdgeWorker] handleIssueAssignedWithFullIssue started for issue ${fullIssue.identifier} (${fullIssue.id})`)
    
    // Move issue to started state automatically
    await this.moveIssueToStartedState(fullIssue, repository.id)
    
>>>>>>> dec60c67
    // Post initial comment immediately
    const initialComment = await this.postInitialComment(issue.id, repository.id)
    
    // Create workspace
    const workspace = this.config.handlers?.createWorkspace
      ? await this.config.handlers.createWorkspace(issue, repository)
      : {
          path: `${repository.workspaceBaseDir}/${issue.identifier}`,
          isGitWorktree: false
        }

    console.log(`[EdgeWorker] Workspace created at: ${workspace.path}`)

    // Download attachments before creating Claude runner
    const attachmentResult = await this.downloadIssueAttachments(issue, repository, workspace.path)
    
    // Build allowed directories list
    const allowedDirectories: string[] = []
    if (attachmentResult.attachmentsDir) {
      allowedDirectories.push(attachmentResult.attachmentsDir)
    }

    // Create Claude runner with attachment directory access
    const runner = new ClaudeRunner({
      workingDirectory: workspace.path,
      allowedTools: repository.allowedTools || this.config.defaultAllowedTools || getSafeTools(),
      allowedDirectories,
      workspaceName: issue.identifier,
      onMessage: (message) => this.handleClaudeMessage(issue.id, message, repository.id),
      onSessionEnd: (code) => this.handleClaudeSessionEnd(issue.id, code, repository.id),
      onSessionError: (error) => this.handleClaudeSessionError(issue.id, error, repository.id)
    })

    // Store runner
    this.claudeRunners.set(issue.id, runner)

    // Spawn Claude process
    const processInfo = runner.spawn()

    // Create session
    const session = new Session({
      issue,
      workspace,
      process: processInfo.process,
      startedAt: processInfo.startedAt
    })
    
    // Store initial comment ID if we have one
    if (initialComment?.id) {
      this.issueToCommentId.set(issue.id, initialComment.id)
    }
    
    this.sessionManager.addSession(issue.id, session)
    this.sessionToRepo.set(issue.id, repository.id)

    // Emit events
    this.emit('session:started', issue.id, issue, repository.id)
    this.config.handlers?.onSessionStart?.(issue.id, issue, repository.id)

    // Build and send initial prompt with attachment manifest
    console.log(`[EdgeWorker] Building initial prompt for issue ${issue.identifier}`)
    try {
      const prompt = await this.buildInitialPrompt(issue, repository, attachmentResult.manifest)
      console.log(`[EdgeWorker] Initial prompt built successfully, length: ${prompt.length} characters`)
      console.log(`[EdgeWorker] Sending initial prompt to Claude runner`)
      await runner.sendInitialPrompt(prompt)
      console.log(`[EdgeWorker] Initial prompt sent successfully`)
    } catch (error) {
      console.error(`[EdgeWorker] Error in prompt building/sending:`, error)
      throw error
    }
  }

  /**
   * Handle new comment on issue
   * @param issue Linear issue object from webhook data
   * @param comment Linear comment object from webhook data
   * @param repository Repository configuration
   */
  private async handleNewComment(issue: any, comment: any, repository: RepositoryConfig): Promise<void> {
    // Check if continuation is enabled
    if (!this.config.features?.enableContinuation) {
      console.log('Continuation not enabled, ignoring comment')
      return
    }

    // The webhook doesn't include parentId, so we need to fetch the full comment
    let replyParentId = comment.id // Default to treating it as root
    
    try {
      const linearClient = this.linearClients.get(repository.id)
      if (linearClient && comment.id) {
        // Fetch the full comment data - comment() expects an object with id property
        // See: node_modules/.pnpm/@linear+sdk@39.0.0/node_modules/@linear/sdk/dist/_generated_sdk.d.ts:L.CommentQueryVariables
        const fullComment = await linearClient.comment({ id: comment.id })
        
        // Check if comment has a parent (is a reply in a thread)
        // Try the async parent relation
        if (fullComment.parent) {
          const parent = await fullComment.parent
          if (parent?.id) {
            replyParentId = parent.id
          }
        }
        // If no parent found, replyParentId stays as comment.id (treat as root)
      }
    } catch (error) {
      console.error('Failed to fetch full comment data:', error)
    }
    
    this.issueToReplyContext.set(issue.id, {
      commentId: comment.id,
      parentId: replyParentId
    })
    console.log(`Stored reply context for issue ${issue.id}: commentId=${comment.id}, replyParentId=${replyParentId}`)
    
    // Post immediate reply that will be updated with TODOs
    try {
      const immediateReply = await this.postComment(
        issue.id,
        "I'm getting started on that right away. I'll update this comment with my plan as I work through it.",
        repository.id,
        replyParentId
      )
      
      if (immediateReply?.id) {
        // Store this as the comment to update with TODOs
        this.issueToCommentId.set(issue.id, immediateReply.id)
        console.log(`Posted immediate reply with ID: ${immediateReply.id}`)
      }
    } catch (error) {
      console.error('Failed to post immediate reply:', error)
    }

    let session = this.sessionManager.getSession(issue.id)
    
    // If no session exists, we need to create one
    if (!session) {
      console.log(`No active session for issue ${issue.identifier}, checking for existing logs...`)
      
      // Check if we have existing logs for this issue
      const hasLogs = await this.hasExistingLogs(issue.identifier)
      
      if (!hasLogs) {
        console.log(`No existing logs found for ${issue.identifier}, treating as new assignment`)
        // Start fresh - treat it like a new assignment
        await this.handleIssueAssigned(issue, repository)
        return
      }
      
      console.log(`Found existing logs for ${issue.identifier}, creating session for continuation`)
      
      // Create workspace (or get existing one)
      const workspace = this.config.handlers?.createWorkspace
        ? await this.config.handlers.createWorkspace(issue, repository)
        : {
            path: `${repository.workspaceBaseDir}/${issue.identifier}`,
            isGitWorktree: false
          }
      
      // Create session without spawning Claude yet
      session = new Session({
        issue,
        workspace,
        process: null,
        startedAt: new Date()
      })
      
      this.sessionManager.addSession(issue.id, session)
      this.sessionToRepo.set(issue.id, repository.id)
    }

    // Kill existing Claude process if running
    const existingRunner = this.claudeRunners.get(issue.id)
    if (existingRunner) {
      existingRunner.kill()
    }

    try {
      // Create new runner with --continue flag
      const runner = new ClaudeRunner({
        workingDirectory: session.workspace.path,
        allowedTools: repository.allowedTools || this.config.defaultAllowedTools || getSafeTools(),
        continueSession: true,
        workspaceName: issue.identifier,
        onMessage: (message) => {
          // Check for continuation errors
          if (message.type === 'assistant' && 'message' in message && message.message?.content) {
            const content = Array.isArray(message.message.content) ? message.message.content : [message.message.content]
            for (const item of content) {
              if (item?.type === 'text' && item.text?.includes('tool_use` ids were found without `tool_result` blocks')) {
                console.log('Detected corrupted conversation history, will restart fresh')
                // Kill this runner
                runner.kill()
                // Remove from map
                this.claudeRunners.delete(issue.id)
                // Start fresh
                this.handleIssueAssigned(issue, repository).catch(console.error)
                return
              }
            }
          }
          this.handleClaudeMessage(issue.id, message, repository.id)
        },
        onSessionEnd: (code) => this.handleClaudeSessionEnd(issue.id, code, repository.id),
        onSessionError: (error) => this.handleClaudeSessionError(issue.id, error, repository.id)
      })

      // Store new runner
      this.claudeRunners.set(issue.id, runner)

      // Spawn new process
      runner.spawn()

      // Send comment as input
      await runner.sendInput(comment.body || comment.text || '')
    } catch (error) {
      console.error('Failed to continue conversation, starting fresh:', error)
      // Remove any partially created session
      this.sessionManager.removeSession(issue.id)
      this.sessionToRepo.delete(issue.id)
      // Start fresh
      await this.handleIssueAssigned(issue, repository)
    }
  }

  /**
   * Handle issue unassignment
   * @param issue Linear issue object from webhook data
   * @param repository Repository configuration
   */
  private async handleIssueUnassigned(issue: any, repository: RepositoryConfig): Promise<void> {
    // Check if there's an active session for this issue
    const session = this.sessionManager.getSession(issue.id)
    const initialCommentId = this.issueToCommentId.get(issue.id)
    
    // Post farewell comment if there's an active session
    if (session && initialCommentId) {
      await this.postComment(
        issue.id,
        "I've been unassigned and am stopping work now.",
        repository.id,
        initialCommentId  // Post as reply to initial comment
      )
    }
    
    // Kill Claude process
    const runner = this.claudeRunners.get(issue.id)
    if (runner) {
      runner.kill()
      this.claudeRunners.delete(issue.id)
    }

    // Remove session
    this.sessionManager.removeSession(issue.id)
    const repoId = this.sessionToRepo.get(issue.id)
    this.sessionToRepo.delete(issue.id)
    
    // Clean up comment ID mapping
    this.issueToCommentId.delete(issue.id)

    // Emit events
    this.emit('session:ended', issue.id, null, repoId || repository.id)
    this.config.handlers?.onSessionEnd?.(issue.id, null, repoId || repository.id)
  }

  /**
   * Handle Claude messages
   */
  private async handleClaudeMessage(issueId: string, message: ClaudeMessage, repositoryId: string): Promise<void> {
    // Emit generic event
    this.emit('claude:event', issueId, message, repositoryId)
    this.config.handlers?.onClaudeEvent?.(issueId, message, repositoryId)

    // Handle specific message types
    if (message.type === 'assistant') {
      const content = this.extractTextContent(message)
      if (content) {
        this.emit('claude:response', issueId, content, repositoryId)
        // Don't post assistant messages anymore - wait for result
      }
      
      // Also check for tool use in assistant messages
      if ('message' in message && message.message && 'content' in message.message) {
        const messageContent = Array.isArray(message.message.content) ? message.message.content : [message.message.content]
        for (const item of messageContent) {
          if (item && typeof item === 'object' && 'type' in item && item.type === 'tool_use') {
            this.emit('claude:tool-use', issueId, item.name, item.input, repositoryId)
            
            // Handle TodoWrite tool specifically
            if ('name' in item && item.name === 'TodoWrite' && 'input' in item && item.input?.todos) {
              console.log(`[EdgeWorker] Detected TodoWrite tool use with ${item.input.todos.length} todos`)
              await this.updateCommentWithTodos(issueId, item.input.todos, repositoryId)
            }
          }
        }
      }
    } else if (message.type === 'result' && 'result' in message && message.result) {
      // Post the final result to Linear
      // Check if we have reply context (from a comment mention)
      const replyContext = this.issueToReplyContext.get(issueId)
      if (replyContext) {
        // Reply to the comment that mentioned us, using appropriate parentId
        await this.postComment(issueId, message.result, repositoryId, replyContext.parentId)
        // Clear the reply context after using it
        this.issueToReplyContext.delete(issueId)
      } else {
        // Fall back to replying to initial comment (for direct assignments)
        const initialCommentId = this.issueToCommentId.get(issueId)
        await this.postComment(issueId, message.result, repositoryId, initialCommentId)
      }
    }

    // Note: Token limit handling is now handled by session:error event
  }

  /**
   * Handle Claude session end
   */
  private handleClaudeSessionEnd(issueId: string, code: number | null, repositoryId: string): void {
    this.claudeRunners.delete(issueId)
    this.sessionToRepo.delete(issueId)
    this.emit('session:ended', issueId, code, repositoryId)
    this.config.handlers?.onSessionEnd?.(issueId, code, repositoryId)
  }

  /**
   * Handle Claude session error
   */
  private handleClaudeSessionError(issueId: string, error: Error, repositoryId: string): void {
    console.error(`[EdgeWorker] Claude session error for issue ${issueId}:`, error)
    
    // Check for token limit in error message
    if (this.config.features?.enableTokenLimitHandling && error.message?.includes('token')) {
      this.handleTokenLimit(issueId, repositoryId).catch(console.error)
    } else {
      // General error handling
      this.handleError(error)
    }
  }

  /**
   * Handle token limit by restarting session
   */
  private async handleTokenLimit(issueId: string, repositoryId: string): Promise<void> {
    const session = this.sessionManager.getSession(issueId)
    if (!session) return

    const repository = this.repositories.get(repositoryId)
    if (!repository) return

    // Post warning to Linear
    await this.postComment(
      issueId,
      '[System] Token limit reached. Starting fresh session with issue context.',
      repositoryId
    )

    // Restart session
    await this.handleIssueAssigned(session.issue, repository)
  }

  /**
   * Build initial prompt for issue
   * @param issue Linear issue object from webhook data
   * @param repository Repository configuration
   * @param attachmentManifest Generated attachment manifest text
   */
  private async buildInitialPrompt(issue: any, repository: RepositoryConfig, attachmentManifest: string = ''): Promise<string> {
    console.log(`[EdgeWorker] buildInitialPrompt called for issue ${issue.identifier}`)
    try {
      // Use custom template if provided (repository-specific takes precedence)
      let templatePath = repository.promptTemplatePath || this.config.features?.promptTemplatePath
      
      // If no custom template, use the default one
      if (!templatePath) {
        const __filename = fileURLToPath(import.meta.url)
        const __dirname = dirname(__filename)
        templatePath = resolve(__dirname, '../prompt-template.md')
      }

      // Load the template
      console.log(`[EdgeWorker] Loading prompt template from: ${templatePath}`)
      const template = await readFile(templatePath, 'utf-8')
      console.log(`[EdgeWorker] Template loaded, length: ${template.length} characters`)
      
      // Get comment history
      const linearClient = this.linearClients.get(repository.id)
      let commentHistory = ''
      let latestComment = ''
      
      if (linearClient && issue.id) {
        try {
          const comments = await linearClient.comments({
            filter: { issue: { id: { eq: issue.id } } }
          })
          
          const commentNodes = await comments.nodes
          if (commentNodes.length > 0) {
            commentHistory = commentNodes.map((comment: any, index: number) => 
              `Comment ${index + 1} by ${comment.user?.name || 'Unknown'} at ${comment.createdAt}:\n${comment.body}`
            ).join('\n\n')
            
            latestComment = commentNodes[commentNodes.length - 1]?.body || ''
          }
        } catch (error) {
          console.error('Failed to fetch comments:', error)
        }
      }
      
      // Replace template variables
      const prompt = template
        .replace(/{{repository_name}}/g, repository.name)
        .replace(/{{issue_id}}/g, issue.id || issue.identifier || '')
        .replace(/{{issue_title}}/g, issue.title || '')
        .replace(/{{issue_description}}/g, issue.description || 'No description provided')
        .replace(/{{issue_state}}/g, issue.state?.name || 'Unknown')
        .replace(/{{issue_priority}}/g, issue.priority?.toString() || 'None')
        .replace(/{{issue_url}}/g, issue.url || '')
        .replace(/{{comment_history}}/g, commentHistory || 'No comments yet')
        .replace(/{{latest_comment}}/g, latestComment || 'No comments yet')
        .replace(/{{working_directory}}/g, this.config.handlers?.createWorkspace ? 
          'Will be created based on issue' : repository.repositoryPath)
        .replace(/{{base_branch}}/g, repository.baseBranch)
        .replace(/{{branch_name}}/g, issue.branchName || `${issue.identifier}-${issue.title?.toLowerCase().replace(/\s+/g, '-').substring(0, 30)}`)
      
      // Append attachment manifest if provided
      if (attachmentManifest) {
        console.log(`[EdgeWorker] Adding attachment manifest, length: ${attachmentManifest.length} characters`)
        const finalPrompt = prompt + '\n\n' + attachmentManifest
        console.log(`[EdgeWorker] Final prompt with attachments, total length: ${finalPrompt.length} characters`)
        return finalPrompt
      }
      
      console.log(`[EdgeWorker] Returning prompt without attachments, length: ${prompt.length} characters`)
      return prompt
    } catch (error) {
      console.error('[EdgeWorker] Failed to load prompt template:', error)
      
      // Fallback to simple prompt
      return `Please help me with the following Linear issue:

Repository: ${repository.name}
Issue: ${issue.identifier}
Title: ${issue.title}
Description: ${issue.description || 'No description provided'}

Working directory: ${repository.repositoryPath}
Base branch: ${repository.baseBranch}

Please analyze this issue and help implement a solution.`
    }
  }

  /**
   * Extract text content from Claude event
   */
  private extractTextContent(event: any): string | null {
    if (event.type !== 'assistant') return null
    
    const message = event.message
    if (!message?.content) return null

    if (typeof message.content === 'string') {
      return message.content
    }

    if (Array.isArray(message.content)) {
      return message.content
        .filter((block: any) => block.type === 'text')
        .map((block: any) => block.text)
        .join('')
    }

    return null
  }

  /**
   * Report status back to proxy
   */
  private async reportStatus(update: StatusUpdate): Promise<void> {
    // Find which client to use based on the event ID
    // For now, send to all clients (they'll ignore if not their event)
    const promises = Array.from(this.ndjsonClients.values()).map(client => 
      client.sendStatus(update).catch(err => 
        console.error('Failed to send status update:', err)
      )
    )
    await Promise.all(promises)
  }

  /**
   * Get connection status
   */
  getConnectionStatus(): Map<string, boolean> {
    const status = new Map<string, boolean>()
    for (const [token, client] of this.ndjsonClients) {
      status.set(token, client.isConnected())
    }
    return status
  }

  /**
   * Get active sessions
   */
  getActiveSessions(): string[] {
    return Array.from(this.sessionManager.getAllSessions().keys())
  }

  /**
   * Move issue to started state when assigned
   * @param issue Full Linear issue object from Linear SDK
   * @param repositoryId Repository ID for Linear client lookup
   */
  private async moveIssueToStartedState(issue: LinearIssue, repositoryId: string): Promise<void> {
    try {
      const linearClient = this.linearClients.get(repositoryId)
      if (!linearClient) {
        console.warn(`No Linear client found for repository ${repositoryId}, skipping state update`)
        return
      }

      // Check if issue is already in a started state
      const currentState = await issue.state
      if (currentState?.type === 'started') {
        console.log(`Issue ${issue.identifier} is already in started state (${currentState.name})`)
        return
      }

      // Get team for the issue
      const team = await issue.team
      if (!team) {
        console.warn(`No team found for issue ${issue.identifier}, skipping state update`)
        return
      }

      // Get available workflow states for the issue's team
      const teamStates = await linearClient.workflowStates({
        filter: { team: { id: { eq: team.id } } }
      })
      
      const states = await teamStates.nodes
      
      // Find the first state with type 'started'
      const startedState = states.find((state: any) => state.type === 'started')
      
      if (!startedState) {
        console.warn(`No 'started' state found for team ${team.name || 'unknown'}, skipping state update`)
        return
      }

      // Update the issue state
      console.log(`Moving issue ${issue.identifier} to started state: ${startedState.name}`)
      if (!issue.id) {
        console.warn(`Issue ${issue.identifier} has no ID, skipping state update`)
        return
      }
      
      await linearClient.updateIssue(issue.id, {
        stateId: startedState.id
      })
      
      console.log(`✅ Successfully moved issue ${issue.identifier} to ${startedState.name} state`)
    } catch (error) {
      console.error(`Failed to move issue ${issue.identifier} to started state:`, error)
      // Don't throw - we don't want to fail the entire assignment process due to state update failure
    }
  }

  /**
   * Post initial comment when assigned to issue
   */
  private async postInitialComment(issueId: string, repositoryId: string): Promise<{ id: string } | null> {
    try {
      const body = "I've been assigned to this issue and am getting started right away. I'll update this comment with my plan shortly."
      
      // Get the Linear client for this repository
      const linearClient = this.linearClients.get(repositoryId)
      if (!linearClient) {
        throw new Error(`No Linear client found for repository ${repositoryId}`)
      }

      const commentData: any = {
        issueId,
        body
      }

      const response = await linearClient.createComment(commentData)

      // Linear SDK returns CommentPayload with structure: { comment, success, lastSyncId }
      if (response && response.comment) {
        const comment = await response.comment
        console.log(`✅ Posted initial comment on issue ${issueId} (ID: ${comment.id})`)
        return comment
      } else {
        throw new Error('Initial comment creation failed')
      }
    } catch (error) {
      console.error(`Failed to create initial comment on issue ${issueId}:`, error)
      return null
    }
  }

  /**
   * Post a comment to Linear
   */
  private async postComment(issueId: string, body: string, repositoryId: string, parentId?: string): Promise<{ id: string } | null> {
    try {
      // Get the Linear client for this repository
      const linearClient = this.linearClients.get(repositoryId)
      if (!linearClient) {
        throw new Error(`No Linear client found for repository ${repositoryId}`)
      }

      const commentData: any = {
        issueId,
        body
      }

      // Add parent ID if provided (for reply)
      if (parentId) {
        commentData.parentId = parentId
      }

      const response = await linearClient.createComment(commentData)

      // Linear SDK returns CommentPayload with structure: { comment, success, lastSyncId }
      if (response && response.comment) {
        console.log(`✅ Successfully created comment on issue ${issueId}`)
        const comment = await response.comment
        if (comment?.id) {
          console.log(`Comment ID: ${comment.id}`)
          return comment
        }
        return null
      } else {
        throw new Error('Comment creation failed')
      }
    } catch (error) {
      console.error(`Failed to create comment on issue ${issueId}:`, error)
      // Don't re-throw - just log the error so the edge worker doesn't crash
      // TODO: Implement retry logic or token refresh
      return null
    }
  }

  /**
   * Update initial comment with TODO checklist
   */
  private async updateCommentWithTodos(issueId: string, todos: Array<{id: string, content: string, status: string, priority: string}>, repositoryId: string): Promise<void> {
    try {
      const commentId = this.issueToCommentId.get(issueId)
      if (!commentId) {
        console.log('No initial comment ID found for issue, cannot update with todos')
        return
      }

      // Convert todos to Linear checklist format
      const checklist = this.formatTodosAsChecklist(todos)
      const body = `I've been assigned to this issue and am getting started right away. Here's my plan:\n\n${checklist}`

      // Get the Linear client
      const linearClient = this.linearClients.get(repositoryId)
      if (!linearClient) {
        throw new Error(`No Linear client found for repository ${repositoryId}`)
      }

      // Update the comment
      const response = await linearClient.updateComment(commentId, { body })
      
      if (response) {
        console.log(`✅ Updated comment ${commentId} with ${todos.length} todos`)
      }
    } catch (error) {
      console.error(`Failed to update comment with todos:`, error)
    }
  }

  /**
   * Format todos as Linear checklist markdown
   */
  private formatTodosAsChecklist(todos: Array<{id: string, content: string, status: string, priority: string}>): string {
    return todos.map(todo => {
      const checkbox = todo.status === 'completed' ? '[x]' : '[ ]'
      const priorityEmoji = todo.priority === 'high' ? '🔴' : todo.priority === 'medium' ? '🟡' : '🟢'
      const statusEmoji = todo.status === 'in_progress' ? ' 🔄' : ''
      return `- ${checkbox} ${priorityEmoji} ${todo.content}${statusEmoji}`
    }).join('\n')
  }
  
  /**
   * Extract attachment URLs from text (issue description or comment)
   */
  private extractAttachmentUrls(text: string): string[] {
    if (!text) return []
    
    // Match URLs that start with https://uploads.linear.app
    const regex = /https:\/\/uploads\.linear\.app\/[^\s<>"')]+/gi
    const matches = text.match(regex) || []
    
    // Remove duplicates
    return [...new Set(matches)]
  }
  
  /**
   * Download attachments from Linear issue
   * @param issue Linear issue object from webhook data
   * @param repository Repository configuration
   * @param workspacePath Path to workspace directory
   */
  private async downloadIssueAttachments(issue: any, repository: RepositoryConfig, workspacePath: string): Promise<{ manifest: string, attachmentsDir: string | null }> {
    try {
      const attachmentMap: Record<string, string> = {}
      const imageMap: Record<string, string> = {}
      let attachmentCount = 0
      let imageCount = 0
      let skippedCount = 0
      let failedCount = 0
      const maxAttachments = 10
      
      // Create attachments directory in home directory
      const workspaceFolderName = basename(workspacePath)
      const attachmentsDir = join(
        homedir(),
        '.cyrus',
        workspaceFolderName,
        'attachments'
      )
      
      // Ensure directory exists
      await mkdir(attachmentsDir, { recursive: true })
      
      // Extract URLs from issue description
      const descriptionUrls = this.extractAttachmentUrls(issue.description)
      
      // Extract URLs from comments if available
      const commentUrls: string[] = []
      const linearClient = this.linearClients.get(repository.id)
      if (linearClient && issue.id) {
        try {
          const comments = await linearClient.comments({
            filter: { issue: { id: { eq: issue.id } } }
          })
          const commentNodes = await comments.nodes
          for (const comment of commentNodes) {
            const urls = this.extractAttachmentUrls(comment.body)
            commentUrls.push(...urls)
          }
        } catch (error) {
          console.error('Failed to fetch comments for attachments:', error)
        }
      }
      
      // Combine and deduplicate all URLs
      const allUrls = [...new Set([...descriptionUrls, ...commentUrls])]
      
      console.log(`Found ${allUrls.length} unique attachment URLs in issue ${issue.identifier}`)
      
      if (allUrls.length > maxAttachments) {
        console.warn(`Warning: Found ${allUrls.length} attachments but limiting to ${maxAttachments}. Skipping ${allUrls.length - maxAttachments} attachments.`)
      }
      
      // Download attachments up to the limit
      for (const url of allUrls) {
        if (attachmentCount >= maxAttachments) {
          skippedCount++
          continue
        }
        
        // Generate a temporary filename
        const tempFilename = `attachment_${attachmentCount + 1}.tmp`
        const tempPath = join(attachmentsDir, tempFilename)
        
        const result = await this.downloadAttachment(url, tempPath, repository.linearToken)
        
        if (result.success) {
          // Determine the final filename based on type
          let finalFilename: string
          if (result.isImage) {
            imageCount++
            finalFilename = `image_${imageCount}${result.fileType || '.png'}`
          } else {
            finalFilename = `attachment_${attachmentCount + 1}${result.fileType || ''}`
          }
          
          const finalPath = join(attachmentsDir, finalFilename)
          
          // Rename the file to include the correct extension
          await rename(tempPath, finalPath)
          
          // Store in appropriate map
          if (result.isImage) {
            imageMap[url] = finalPath
          } else {
            attachmentMap[url] = finalPath
          }
          attachmentCount++
        } else {
          failedCount++
          console.warn(`Failed to download attachment: ${url}`)
        }
      }
      
      // Generate attachment manifest
      const manifest = this.generateAttachmentManifest({
        attachmentMap,
        imageMap,
        totalFound: allUrls.length,
        downloaded: attachmentCount,
        imagesDownloaded: imageCount,
        skipped: skippedCount,
        failed: failedCount
      })
      
      // Return manifest and directory path if any attachments were downloaded
      return {
        manifest,
        attachmentsDir: attachmentCount > 0 ? attachmentsDir : null
      }
    } catch (error) {
      console.error('Error downloading attachments:', error)
      return { manifest: '', attachmentsDir: null } // Return empty manifest on error
    }
  }
  
  /**
   * Download a single attachment from Linear
   */
  private async downloadAttachment(
    attachmentUrl: string, 
    destinationPath: string, 
    linearToken: string
  ): Promise<{ success: boolean, fileType?: string, isImage?: boolean }> {
    try {
      console.log(`Downloading attachment from: ${attachmentUrl}`)
      
      const response = await fetch(attachmentUrl, {
        headers: {
          'Authorization': `Bearer ${linearToken}`
        }
      })
      
      if (!response.ok) {
        console.error(`Attachment download failed: ${response.status} ${response.statusText}`)
        return { success: false }
      }
      
      const buffer = Buffer.from(await response.arrayBuffer())
      
      // Detect the file type from the buffer
      const fileType = await fileTypeFromBuffer(buffer)
      let detectedExtension: string | undefined = undefined
      let isImage = false
      
      if (fileType) {
        detectedExtension = `.${fileType.ext}`
        isImage = fileType.mime.startsWith('image/')
        console.log(`Detected file type: ${fileType.mime} (${fileType.ext}), is image: ${isImage}`)
      } else {
        // Try to get extension from URL
        const urlPath = new URL(attachmentUrl).pathname
        const urlExt = extname(urlPath)
        if (urlExt) {
          detectedExtension = urlExt
          console.log(`Using extension from URL: ${detectedExtension}`)
        }
      }
      
      // Write the attachment to disk
      await writeFile(destinationPath, buffer)
      
      console.log(`Successfully downloaded attachment to: ${destinationPath}`)
      return { success: true, fileType: detectedExtension, isImage }
    } catch (error) {
      console.error(`Error downloading attachment:`, error)
      return { success: false }
    }
  }
  
  /**
   * Generate a markdown section describing downloaded attachments
   */
  private generateAttachmentManifest(downloadResult: {
    attachmentMap: Record<string, string>
    imageMap: Record<string, string>
    totalFound: number
    downloaded: number
    imagesDownloaded: number
    skipped: number
    failed: number
  }): string {
    const { attachmentMap, imageMap, totalFound, downloaded, imagesDownloaded, skipped, failed } = downloadResult
    
    let manifest = '\n## Downloaded Attachments\n\n'
    
    if (totalFound === 0) {
      manifest += 'No attachments were found in this issue.\n'
      return manifest
    }
    
    manifest += `Found ${totalFound} attachments. Downloaded ${downloaded}`
    if (imagesDownloaded > 0) {
      manifest += ` (including ${imagesDownloaded} images)`
    }
    if (skipped > 0) {
      manifest += `, skipped ${skipped} due to ${downloaded} attachment limit`
    }
    if (failed > 0) {
      manifest += `, failed to download ${failed}`
    }
    manifest += '.\n\n'
    
    if (failed > 0) {
      manifest += '**Note**: Some attachments failed to download. This may be due to authentication issues or the files being unavailable. The agent will continue processing the issue with the available information.\n\n'
    }
    
    manifest += 'Attachments have been downloaded to the `~/.cyrus/<workspace>/attachments` directory:\n\n'
    
    // List images first
    if (Object.keys(imageMap).length > 0) {
      manifest += '### Images\n'
      Object.entries(imageMap).forEach(([url, localPath], index) => {
        const filename = basename(localPath)
        manifest += `${index + 1}. ${filename} - Original URL: ${url}\n`
        manifest += `   Local path: ${localPath}\n\n`
      })
      manifest += 'You can use the Read tool to view these images.\n\n'
    }
    
    // List other attachments
    if (Object.keys(attachmentMap).length > 0) {
      manifest += '### Other Attachments\n'
      Object.entries(attachmentMap).forEach(([url, localPath], index) => {
        const filename = basename(localPath)
        manifest += `${index + 1}. ${filename} - Original URL: ${url}\n`
        manifest += `   Local path: ${localPath}\n\n`
      })
      manifest += 'You can use the Read tool to view these files.\n\n'
    }
    
    return manifest
  }
}<|MERGE_RESOLUTION|>--- conflicted
+++ resolved
@@ -261,31 +261,13 @@
 
   /**
    * Handle issue assignment
-   * @param issue Linear issue object from webhook data (contains full Linear SDK properties)
-   * @param repository Repository configuration
    */
   private async handleIssueAssigned(issue: any, repository: RepositoryConfig): Promise<void> {
     console.log(`[EdgeWorker] handleIssueAssigned started for issue ${issue.identifier} (${issue.id})`)
     
-<<<<<<< HEAD
-=======
-    // Fetch full Linear issue details immediately
-    const fullIssue = await this.fetchFullIssueDetails(issue.id, repository.id)
-    if (!fullIssue) {
-      throw new Error(`Failed to fetch full issue details for ${issue.id}`)
-    }
-    console.log(`[EdgeWorker] Fetched full issue details for ${issue.identifier}`)
-    
-    await this.handleIssueAssignedWithFullIssue(fullIssue, repository)
-  }
-
-  private async handleIssueAssignedWithFullIssue(fullIssue: LinearIssue, repository: RepositoryConfig): Promise<void> {
-    console.log(`[EdgeWorker] handleIssueAssignedWithFullIssue started for issue ${fullIssue.identifier} (${fullIssue.id})`)
-    
     // Move issue to started state automatically
     await this.moveIssueToStartedState(fullIssue, repository.id)
     
->>>>>>> dec60c67
     // Post initial comment immediately
     const initialComment = await this.postInitialComment(issue.id, repository.id)
     
