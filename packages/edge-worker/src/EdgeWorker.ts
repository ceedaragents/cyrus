import { EventEmitter } from 'events'
import { LinearClient, Issue as LinearIssue, Comment } from '@linear/sdk'
import { NdjsonClient } from 'cyrus-ndjson-client'
import { ClaudeRunner, getSafeTools } from 'cyrus-claude-runner'
import { SessionManager, Session } from 'cyrus-core'
import type { Issue as CoreIssue } from 'cyrus-core'
import type {
  LinearWebhook,
  LinearIssueAssignedWebhook,
  LinearIssueCommentMentionWebhook,
  LinearIssueNewCommentWebhook,
  LinearIssueUnassignedWebhook,
  LinearWebhookIssue,
  LinearWebhookComment
} from 'cyrus-core'
import {
  isIssueAssignedWebhook,
  isIssueCommentMentionWebhook,
  isIssueNewCommentWebhook,
  isIssueUnassignedWebhook
} from 'cyrus-core'
import type { EdgeWorkerConfig, EdgeWorkerEvents, RepositoryConfig } from './types.js'
<<<<<<< HEAD
import type { WebhookEvent, StatusUpdate } from '@cyrus/ndjson-client'
import type { ClaudeMessage } from '@cyrus/claude-runner'
=======
import type { ClaudeEvent } from 'cyrus-claude-parser'
>>>>>>> 0c59ca16
import { readFile, writeFile, mkdir, rename, readdir } from 'fs/promises'
import { resolve, dirname, join, basename, extname } from 'path'
import { fileURLToPath } from 'url'
import { homedir } from 'os'
import { fileTypeFromBuffer } from 'file-type'
import { existsSync } from 'fs'

export declare interface EdgeWorker {
  on<K extends keyof EdgeWorkerEvents>(event: K, listener: EdgeWorkerEvents[K]): this
  emit<K extends keyof EdgeWorkerEvents>(event: K, ...args: Parameters<EdgeWorkerEvents[K]>): boolean
}

/**
 * Unified edge worker that orchestrates NDJSON streaming, Claude processing, and Linear integration
 */
export class EdgeWorker extends EventEmitter {
  private config: EdgeWorkerConfig
  private repositories: Map<string, RepositoryConfig> = new Map()
  private linearClients: Map<string, LinearClient> = new Map()
  private ndjsonClients: Map<string, NdjsonClient> = new Map()
  private sessionManager: SessionManager
  private claudeRunners: Map<string, ClaudeRunner> = new Map()
  private sessionToRepo: Map<string, string> = new Map() // Maps session ID to repository ID
  private issueToCommentId: Map<string, string> = new Map() // Maps issue ID to initial comment ID
  private issueToReplyContext: Map<string, { commentId: string; parentId?: string }> = new Map() // Maps issue ID to reply context

  constructor(config: EdgeWorkerConfig) {
    super()
    this.config = config
    this.sessionManager = new SessionManager()

    // Initialize repositories
    for (const repo of config.repositories) {
      if (repo.isActive !== false) {
        this.repositories.set(repo.id, repo)
        
        // Create Linear client for this repository's workspace
        this.linearClients.set(repo.id, new LinearClient({
          accessToken: repo.linearToken
        }))
      }
    }

    // Group repositories by token to minimize NDJSON connections
    const tokenToRepos = new Map<string, RepositoryConfig[]>()
    for (const repo of this.repositories.values()) {
      const repos = tokenToRepos.get(repo.linearToken) || []
      repos.push(repo)
      tokenToRepos.set(repo.linearToken, repos)
    }

    // Create one NDJSON client per unique token
    for (const [token, repos] of tokenToRepos) {
      const ndjsonClient = new NdjsonClient({
        proxyUrl: config.proxyUrl,
        token: token,
        onConnect: () => this.handleConnect(token),
        onDisconnect: (reason) => this.handleDisconnect(token, reason),
        onError: (error) => this.handleError(error)
      })

      // Set up webhook handler - data should be the native webhook payload
      ndjsonClient.on('webhook', (data) => this.handleWebhook(data as LinearWebhook, repos))
      
      // Optional heartbeat logging
      if (process.env.DEBUG_EDGE === 'true') {
        ndjsonClient.on('heartbeat', () => {
          console.log(`❤️ Heartbeat received for token ending in ...${token.slice(-4)}`)
        })
      }

      this.ndjsonClients.set(token, ndjsonClient)
    }
  }

  /**
   * Start the edge worker
   */
  async start(): Promise<void> {
    // Connect all NDJSON clients
    const connections = Array.from(this.ndjsonClients.values()).map(client => 
      client.connect()
    )
    await Promise.all(connections)
  }

  /**
   * Stop the edge worker
   */
  async stop(): Promise<void> {
    // Kill all Claude processes
    for (const [, runner] of this.claudeRunners) {
      runner.kill()
    }
    this.claudeRunners.clear()
    
    // Clear all sessions
    for (const [issueId] of this.sessionManager.getAllSessions()) {
      this.sessionManager.removeSession(issueId)
    }
    this.sessionToRepo.clear()
    
    // Disconnect all NDJSON clients
    for (const client of this.ndjsonClients.values()) {
      client.disconnect()
    }
  }

  /**
   * Handle connection established
   */
  private handleConnect(token: string): void {
    this.emit('connected', token)
    console.log(`✅ Connected to proxy with token ending in ...${token.slice(-4)}`)
  }

  /**
   * Handle disconnection
   */
  private handleDisconnect(token: string, reason?: string): void {
    this.emit('disconnected', token, reason)
    console.log(`❌ Disconnected from proxy (token ...${token.slice(-4)}): ${reason || 'Unknown reason'}`)
  }

  /**
   * Handle errors
   */
  private handleError(error: Error): void {
    this.emit('error', error)
    this.config.handlers?.onError?.(error)
  }

  /**
   * Check if Claude logs exist for a workspace
   */
  private async hasExistingLogs(workspaceName: string): Promise<boolean> {
    try {
      const logsDir = join(homedir(), '.cyrus', 'logs', workspaceName)
      
      // Check if directory exists
      if (!existsSync(logsDir)) {
        return false
      }
      
      // Check if directory has any log files
      const files = await readdir(logsDir)
      return files.some(file => file.endsWith('.jsonl'))
    } catch (error) {
      console.error(`Failed to check logs for workspace ${workspaceName}:`, error)
      return false
    }
  }

  /**
   * Handle webhook events from proxy - now accepts native webhook payloads
   */
  private async handleWebhook(webhook: LinearWebhook, repos: RepositoryConfig[]): Promise<void> {
    // Find the appropriate repository for this webhook
    const repository = this.findRepositoryForWebhook(webhook, repos)
    if (!repository) {
      console.log('No repository configured for webhook from workspace', webhook.organizationId)
      return
    }
    
    try {
      // Handle specific webhook types with proper typing
      if (isIssueAssignedWebhook(webhook)) {
        await this.handleIssueAssignedWebhook(webhook, repository)
      } else if (isIssueCommentMentionWebhook(webhook)) {
        await this.handleIssueCommentMentionWebhook(webhook, repository)
      } else if (isIssueNewCommentWebhook(webhook)) {
        await this.handleIssueNewCommentWebhook(webhook, repository)
      } else if (isIssueUnassignedWebhook(webhook)) {
        await this.handleIssueUnassignedWebhook(webhook, repository)
      } else {
        console.log(`Unhandled webhook type: ${(webhook as any).action}`)
      }
      
    } catch (error) {
      console.error(`[EdgeWorker] Failed to process webhook: ${(webhook as any).action}`, error)
      throw error
    }
  }

  /**
   * Handle issue assignment webhook
   */
  private async handleIssueAssignedWebhook(webhook: LinearIssueAssignedWebhook, repository: RepositoryConfig): Promise<void> {
    console.log(`[EdgeWorker] Handling issue assignment: ${webhook.notification.issue.identifier}`)
    await this.handleIssueAssigned(webhook.notification.issue, repository)
  }

  /**
   * Handle issue comment mention webhook
   */
  private async handleIssueCommentMentionWebhook(webhook: LinearIssueCommentMentionWebhook, repository: RepositoryConfig): Promise<void> {
    console.log(`[EdgeWorker] Handling comment mention: ${webhook.notification.issue.identifier}`)
    await this.handleNewComment(webhook.notification.issue, webhook.notification.comment, repository)
  }

  /**
   * Handle issue new comment webhook
   */
  private async handleIssueNewCommentWebhook(webhook: LinearIssueNewCommentWebhook, repository: RepositoryConfig): Promise<void> {
    console.log(`[EdgeWorker] Handling new comment: ${webhook.notification.issue.identifier}`)
    await this.handleNewComment(webhook.notification.issue, webhook.notification.comment, repository)
  }

  /**
   * Handle issue unassignment webhook
   */
  private async handleIssueUnassignedWebhook(webhook: LinearIssueUnassignedWebhook, repository: RepositoryConfig): Promise<void> {
    console.log(`[EdgeWorker] Handling issue unassignment: ${webhook.notification.issue.identifier}`)
    
    // Log the complete webhook payload for TypeScript type definition
    // console.log('=== ISSUE UNASSIGNMENT WEBHOOK PAYLOAD ===')
    // console.log(JSON.stringify(webhook, null, 2))
    // console.log('=== END WEBHOOK PAYLOAD ===')
    
    await this.handleIssueUnassigned(webhook.notification.issue, repository)
  }

  /**
   * Find the repository configuration for a webhook
   */
  private findRepositoryForWebhook(webhook: LinearWebhook, repos: RepositoryConfig[]): RepositoryConfig | null {
    const workspaceId = webhook.organizationId
    if (!workspaceId) return repos[0] || null // Fallback to first repo if no workspace ID

    return repos.find(repo => repo.linearWorkspaceId === workspaceId) || null
  }

  /**
   * Handle issue assignment
   */
  private async handleIssueAssigned(issue: LinearWebhookIssue, repository: RepositoryConfig): Promise<void> {
    console.log(`[EdgeWorker] handleIssueAssigned started for issue ${issue.identifier} (${issue.id})`)
    
    // Fetch full Linear issue details immediately
    const fullIssue = await this.fetchFullIssueDetails(issue.id, repository.id)
    if (!fullIssue) {
      throw new Error(`Failed to fetch full issue details for ${issue.id}`)
    }
    console.log(`[EdgeWorker] Fetched full issue details for ${issue.identifier}`)
    
    await this.handleIssueAssignedWithFullIssue(fullIssue, repository)
  }

  private async handleIssueAssignedWithFullIssue(fullIssue: LinearIssue, repository: RepositoryConfig): Promise<void> {
    console.log(`[EdgeWorker] handleIssueAssignedWithFullIssue started for issue ${fullIssue.identifier} (${fullIssue.id})`)
    
    // Post initial comment immediately
    const initialComment = await this.postInitialComment(fullIssue.id, repository.id)
    
    // Create workspace using full issue data
    const workspace = this.config.handlers?.createWorkspace
      ? await this.config.handlers.createWorkspace(fullIssue, repository)
      : {
          path: `${repository.workspaceBaseDir}/${fullIssue.identifier}`,
          isGitWorktree: false
        }

    console.log(`[EdgeWorker] Workspace created at: ${workspace.path}`)

    // Download attachments before creating Claude runner
    const attachmentResult = await this.downloadIssueAttachments(fullIssue, repository, workspace.path)
    
    // Build allowed directories list
    const allowedDirectories: string[] = []
    if (attachmentResult.attachmentsDir) {
      allowedDirectories.push(attachmentResult.attachmentsDir)
    }

    // Create Claude runner with attachment directory access
    const runner = new ClaudeRunner({
      claudePath: this.config.claudePath,
      workingDirectory: workspace.path,
      allowedTools: repository.allowedTools || this.config.defaultAllowedTools || getSafeTools(),
      allowedDirectories,
<<<<<<< HEAD
      workspaceName: issue.identifier,
      onMessage: (message) => this.handleClaudeMessage(issue.id, message, repository.id),
      onSessionEnd: (code) => this.handleClaudeSessionEnd(issue.id, code, repository.id),
      onSessionError: (error) => this.handleClaudeSessionError(issue.id, error, repository.id)
=======
      workspaceName: fullIssue.identifier,
      onEvent: (event) => this.handleClaudeEvent(fullIssue.id, event, repository.id),
      onExit: (code) => this.handleClaudeExit(fullIssue.id, code, repository.id)
>>>>>>> 0c59ca16
    })

    // Store runner
    this.claudeRunners.set(fullIssue.id, runner)

    // Spawn Claude process
    const processInfo = runner.spawn()

    // Create session using full Linear issue (convert LinearIssue to CoreIssue)
    const session = new Session({
      issue: this.convertLinearIssueToCore(fullIssue),
      workspace,
      process: processInfo.process,
      startedAt: processInfo.startedAt
    })
    
    // Store initial comment ID if we have one
    if (initialComment?.id) {
      this.issueToCommentId.set(fullIssue.id, initialComment.id)
    }
    
    this.sessionManager.addSession(fullIssue.id, session)
    this.sessionToRepo.set(fullIssue.id, repository.id)

    // Emit events using full Linear issue
    this.emit('session:started', fullIssue.id, fullIssue, repository.id)
    this.config.handlers?.onSessionStart?.(fullIssue.id, fullIssue, repository.id)

    // Build and send initial prompt with attachment manifest using full issue
    console.log(`[EdgeWorker] Building initial prompt for issue ${fullIssue.identifier}`)
    try {
      const prompt = await this.buildInitialPrompt(fullIssue, repository, attachmentResult.manifest)
      console.log(`[EdgeWorker] Initial prompt built successfully, length: ${prompt.length} characters`)
      console.log(`[EdgeWorker] Sending initial prompt to Claude runner`)
      await runner.sendInitialPrompt(prompt)
      console.log(`[EdgeWorker] Initial prompt sent successfully`)
    } catch (error) {
      console.error(`[EdgeWorker] Error in prompt building/sending:`, error)
      throw error
    }
  }

  /**
   * Handle new comment on issue
   */
  private async handleNewComment(issue: LinearWebhookIssue, comment: LinearWebhookComment, repository: RepositoryConfig): Promise<void> {
    // Check if continuation is enabled
    if (!this.config.features?.enableContinuation) {
      console.log('Continuation not enabled, ignoring comment')
      return
    }

    // Fetch full Linear issue details
    const fullIssue = await this.fetchFullIssueDetails(issue.id, repository.id)
    if (!fullIssue) {
      throw new Error(`Failed to fetch full issue details for ${issue.id}`)
    }

    // The webhook doesn't include parentId, so we need to fetch the full comment
    let replyParentId = comment.id // Default to treating it as root
    
    try {
      const linearClient = this.linearClients.get(repository.id)
      if (linearClient && comment.id) {
        // Fetch the full comment data - comment() expects an object with id property
        // See: node_modules/.pnpm/@linear+sdk@39.0.0/node_modules/@linear/sdk/dist/_generated_sdk.d.ts:L.CommentQueryVariables
        const fullComment = await linearClient.comment({ id: comment.id })
        
        // Check if comment has a parent (is a reply in a thread)
        // Try the async parent relation
        if (fullComment.parent) {
          const parent = await fullComment.parent
          if (parent?.id) {
            replyParentId = parent.id
          }
        }
        // If no parent found, replyParentId stays as comment.id (treat as root)
      }
    } catch (error) {
      console.error('Failed to fetch full comment data:', error)
    }
    
    this.issueToReplyContext.set(issue.id, {
      commentId: comment.id,
      parentId: replyParentId
    })
    console.log(`Stored reply context for issue ${issue.id}: commentId=${comment.id}, replyParentId=${replyParentId}`)
    
    // Post immediate reply that will be updated with TODOs
    try {
      const immediateReply = await this.postComment(
        issue.id,
        "I'm getting started on that right away. I'll update this comment with my plan as I work through it.",
        repository.id,
        replyParentId
      )
      
      if (immediateReply?.id) {
        // Store this as the comment to update with TODOs
        this.issueToCommentId.set(issue.id, immediateReply.id)
        console.log(`Posted immediate reply with ID: ${immediateReply.id}`)
      }
    } catch (error) {
      console.error('Failed to post immediate reply:', error)
    }

    let session = this.sessionManager.getSession(issue.id)
    
    // If no session exists, we need to create one
    if (!session) {
      console.log(`No active session for issue ${issue.identifier}, checking for existing logs...`)
      
      // Check if we have existing logs for this issue
      const hasLogs = await this.hasExistingLogs(issue.identifier)
      
      if (!hasLogs) {
        console.log(`No existing logs found for ${issue.identifier}, treating as new assignment`)
        // Start fresh - treat it like a new assignment
        await this.handleIssueAssigned(issue, repository)
        return
      }
      
      console.log(`Found existing logs for ${issue.identifier}, creating session for continuation`)
      
      // Create workspace (or get existing one)
      const workspace = this.config.handlers?.createWorkspace
        ? await this.config.handlers.createWorkspace(fullIssue, repository)
        : {
            path: `${repository.workspaceBaseDir}/${fullIssue.identifier}`,
            isGitWorktree: false
          }
      
      // Create session without spawning Claude yet (use full Linear issue)
      session = new Session({
        issue: this.convertLinearIssueToCore(fullIssue),
        workspace,
        process: null,
        startedAt: new Date()
      })
      
      this.sessionManager.addSession(issue.id, session)
      this.sessionToRepo.set(issue.id, repository.id)
    }

    // Kill existing Claude process if running
    const existingRunner = this.claudeRunners.get(issue.id)
    if (existingRunner) {
      existingRunner.kill()
    }

    try {
      // Create new runner with --continue flag
      const runner = new ClaudeRunner({
        claudePath: this.config.claudePath,
        workingDirectory: session.workspace.path,
        allowedTools: repository.allowedTools || this.config.defaultAllowedTools || getSafeTools(),
        continueSession: true,
        workspaceName: issue.identifier,
        onMessage: (message) => {
          // Check for continuation errors
          if (message.type === 'assistant' && 'message' in message && message.message?.content) {
            const content = Array.isArray(message.message.content) ? message.message.content : [message.message.content]
            for (const item of content) {
              if (item?.type === 'text' && item.text?.includes('tool_use` ids were found without `tool_result` blocks')) {
                console.log('Detected corrupted conversation history, will restart fresh')
                // Kill this runner
                runner.kill()
                // Remove from map
                this.claudeRunners.delete(issue.id)
                // Start fresh
                this.handleIssueAssigned(issue, repository).catch(console.error)
                return
              }
            }
          }
          this.handleClaudeMessage(issue.id, message, repository.id)
        },
        onSessionEnd: (code) => this.handleClaudeSessionEnd(issue.id, code, repository.id),
        onSessionError: (error) => this.handleClaudeSessionError(issue.id, error, repository.id)
      })

      // Store new runner
      this.claudeRunners.set(issue.id, runner)

      // Spawn new process
      runner.spawn()

      // Send comment as input
      await runner.sendInput(comment.body || '')
    } catch (error) {
      console.error('Failed to continue conversation, starting fresh:', error)
      // Remove any partially created session
      this.sessionManager.removeSession(issue.id)
      this.sessionToRepo.delete(issue.id)
      // Start fresh
      await this.handleIssueAssigned(issue, repository)
    }
  }

  /**
   * Handle issue unassignment
   */
  private async handleIssueUnassigned(issue: LinearWebhookIssue, repository: RepositoryConfig): Promise<void> {
    // Check if there's an active session for this issue
    const session = this.sessionManager.getSession(issue.id)
    
    // Post farewell comment if there's an active session
    if (session) {
      // Use the same threading logic as regular replies
      const replyContext = this.issueToReplyContext.get(issue.id)
      if (replyContext) {
        // Reply using the same context as regular comments (handles threading correctly)
        await this.postComment(
          issue.id,
          "I've been unassigned and am stopping work now.",
          repository.id,
          replyContext.parentId
        )
        // Clear the reply context after using it
        this.issueToReplyContext.delete(issue.id)
      } else {
        // Fall back to replying to initial comment (for direct assignments)
        const initialCommentId = this.issueToCommentId.get(issue.id)
        await this.postComment(
          issue.id,
          "I've been unassigned and am stopping work now.",
          repository.id,
          initialCommentId
        )
      }
    }
    
    // Kill Claude process
    const runner = this.claudeRunners.get(issue.id)
    if (runner) {
      runner.kill()
      this.claudeRunners.delete(issue.id)
    }

    // Remove session
    this.sessionManager.removeSession(issue.id)
    const repoId = this.sessionToRepo.get(issue.id)
    this.sessionToRepo.delete(issue.id)
    
    // Clean up comment ID mapping
    this.issueToCommentId.delete(issue.id)

    // Emit events
    this.emit('session:ended', issue.id, null, repoId || repository.id)
    this.config.handlers?.onSessionEnd?.(issue.id, null, repoId || repository.id)
  }

  /**
   * Handle Claude messages
   */
  private async handleClaudeMessage(issueId: string, message: ClaudeMessage, repositoryId: string): Promise<void> {
    // Emit generic event
    this.emit('claude:event', issueId, message, repositoryId)
    this.config.handlers?.onClaudeEvent?.(issueId, message, repositoryId)

    // Handle specific message types
    if (message.type === 'assistant') {
      const content = this.extractTextContent(message)
      if (content) {
        this.emit('claude:response', issueId, content, repositoryId)
        // Don't post assistant messages anymore - wait for result
      }
      
      // Also check for tool use in assistant messages
      if ('message' in message && message.message && 'content' in message.message) {
        const messageContent = Array.isArray(message.message.content) ? message.message.content : [message.message.content]
        for (const item of messageContent) {
          if (item && typeof item === 'object' && 'type' in item && item.type === 'tool_use') {
            this.emit('claude:tool-use', issueId, item.name, item.input, repositoryId)
            
            // Handle TodoWrite tool specifically
            if ('name' in item && item.name === 'TodoWrite' && 'input' in item && item.input?.todos) {
              console.log(`[EdgeWorker] Detected TodoWrite tool use with ${item.input.todos.length} todos`)
              await this.updateCommentWithTodos(issueId, item.input.todos, repositoryId)
            }
          }
        }
      }
    } else if (message.type === 'result' && 'result' in message && message.result) {
      // Post the final result to Linear
      // Check if we have reply context (from a comment mention)
      const replyContext = this.issueToReplyContext.get(issueId)
      if (replyContext) {
        // Reply to the comment that mentioned us, using appropriate parentId
        await this.postComment(issueId, message.result, repositoryId, replyContext.parentId)
        // Clear the reply context after using it
        this.issueToReplyContext.delete(issueId)
      } else {
        // Fall back to replying to initial comment (for direct assignments)
        const initialCommentId = this.issueToCommentId.get(issueId)
        await this.postComment(issueId, message.result, repositoryId, initialCommentId)
      }
    }

    // Note: Token limit handling is now handled by session:error event
  }

  /**
   * Handle Claude session end
   */
  private handleClaudeSessionEnd(issueId: string, code: number | null, repositoryId: string): void {
    this.claudeRunners.delete(issueId)
    this.sessionToRepo.delete(issueId)
    this.emit('session:ended', issueId, code, repositoryId)
    this.config.handlers?.onSessionEnd?.(issueId, code, repositoryId)
  }

  /**
   * Handle Claude session error
   */
  private handleClaudeSessionError(issueId: string, error: Error, repositoryId: string): void {
    console.error(`[EdgeWorker] Claude session error for issue ${issueId}:`, error)
    
    // Check for token limit in error message
    if (this.config.features?.enableTokenLimitHandling && error.message?.includes('token')) {
      this.handleTokenLimit(issueId, repositoryId).catch(console.error)
    } else {
      // General error handling
      this.handleError(error)
    }
  }

  /**
   * Handle token limit by restarting session
   */
  private async handleTokenLimit(issueId: string, repositoryId: string): Promise<void> {
    const session = this.sessionManager.getSession(issueId)
    if (!session) return

    const repository = this.repositories.get(repositoryId)
    if (!repository) return

    // Post warning to Linear
    await this.postComment(
      issueId,
      '[System] Token limit reached. Starting fresh session with issue context.',
      repositoryId
    )

    // Fetch fresh LinearIssue data and restart session
    const linearIssue = await this.fetchFullIssueDetails(issueId, repositoryId)
    if (!linearIssue) {
      throw new Error(`Failed to fetch full issue details for ${issueId}`)
    }
    
    await this.handleIssueAssignedWithFullIssue(linearIssue, repository)
  }

  /**
   * Fetch complete issue details from Linear API
   */
  private async fetchFullIssueDetails(issueId: string, repositoryId: string): Promise<LinearIssue | null> {
    const linearClient = this.linearClients.get(repositoryId)
    if (!linearClient) {
      console.warn(`[EdgeWorker] No Linear client found for repository ${repositoryId}`)
      return null
    }

    try {
      console.log(`[EdgeWorker] Fetching full issue details for ${issueId}`)
      const fullIssue = await linearClient.issue(issueId)
      console.log(`[EdgeWorker] Successfully fetched issue details for ${issueId}`)
      return fullIssue
    } catch (error) {
      console.error(`[EdgeWorker] Failed to fetch full issue details for ${issueId}:`, error)
      return null
    }
  }

  /**
   * Convert full Linear SDK issue to CoreIssue interface for Session creation
   */
  private convertLinearIssueToCore(issue: LinearIssue): CoreIssue {
    return {
      id: issue.id,
      identifier: issue.identifier,
      title: issue.title || '',
      description: issue.description || undefined,
      getBranchName(): string {
        return issue.branchName // Use the real branchName property!
      }
    }
  }


  /**
   * Build initial prompt for issue
   */
  private async buildInitialPrompt(issue: LinearIssue, repository: RepositoryConfig, attachmentManifest: string = ''): Promise<string> {
    console.log(`[EdgeWorker] buildInitialPrompt called for issue ${issue.identifier}`)
    // No need for enhancedIssue anymore - we already have the full Linear issue!
    try {
      // Use custom template if provided (repository-specific takes precedence)
      let templatePath = repository.promptTemplatePath || this.config.features?.promptTemplatePath
      
      // If no custom template, use the default one
      if (!templatePath) {
        const __filename = fileURLToPath(import.meta.url)
        const __dirname = dirname(__filename)
        templatePath = resolve(__dirname, '../prompt-template.md')
      }

      // Load the template
      console.log(`[EdgeWorker] Loading prompt template from: ${templatePath}`)
      const template = await readFile(templatePath, 'utf-8')
      console.log(`[EdgeWorker] Template loaded, length: ${template.length} characters`)
      
      // Get state name from Linear API
      const state = await issue.state
      const stateName = state?.name || 'Unknown'
      
      console.log(`[EdgeWorker] Issue description: ${issue.description ? 'present' : 'missing'}`)
      console.log(`[EdgeWorker] Issue state: ${stateName}`)
      console.log(`[EdgeWorker] Issue priority: ${issue.priority || 'none'}`)
      console.log(`[EdgeWorker] Issue branchName: ${issue.branchName}`)
      
      // Get comment history
      const linearClient = this.linearClients.get(repository.id)
      let commentHistory = ''
      let latestComment = ''
      
      if (linearClient && issue.id) {
        try {
          console.log(`[EdgeWorker] Fetching comments for issue ${issue.identifier}`)
          const comments = await linearClient.comments({
            filter: { issue: { id: { eq: issue.id } } }
          })
          
          const commentNodes = await comments.nodes
          if (commentNodes.length > 0) {
            // Resolve user information for each comment
            const commentPromises = commentNodes.map(async (comment: Comment, index: number) => {
              const user = await comment.user
              const authorName = user?.displayName || user?.name || user?.email || 'Unknown'
              const createdAt = new Date(comment.createdAt).toLocaleString()
              return `Comment ${index + 1} by ${authorName} at ${createdAt}:\n${comment.body}`
            })
            
            const resolvedComments = await Promise.all(commentPromises)
            commentHistory = resolvedComments.join('\n\n')
            
            latestComment = commentNodes[commentNodes.length - 1]?.body || ''
            console.log(`[EdgeWorker] Processed ${commentNodes.length} comments for issue ${issue.identifier}`)
          }
        } catch (error) {
          console.error('Failed to fetch comments:', error)
        }
      }
      
      // Replace template variables using the full Linear issue
      const prompt = template
        .replace(/{{repository_name}}/g, repository.name)
        .replace(/{{issue_id}}/g, issue.id || issue.identifier || '')
        .replace(/{{issue_title}}/g, issue.title || '')
        .replace(/{{issue_description}}/g, issue.description || 'No description provided')
        .replace(/{{issue_state}}/g, stateName)
        .replace(/{{issue_priority}}/g, issue.priority?.toString() || 'None')
        .replace(/{{issue_url}}/g, issue.url || '')
        .replace(/{{comment_history}}/g, commentHistory || 'No comments yet')
        .replace(/{{latest_comment}}/g, latestComment || 'No comments yet')
        .replace(/{{working_directory}}/g, this.config.handlers?.createWorkspace ? 
          'Will be created based on issue' : repository.repositoryPath)
        .replace(/{{base_branch}}/g, repository.baseBranch)
        .replace(/{{branch_name}}/g, this.sanitizeBranchName(issue.branchName))
      
      // Append attachment manifest if provided
      if (attachmentManifest) {
        console.log(`[EdgeWorker] Adding attachment manifest, length: ${attachmentManifest.length} characters`)
        const finalPrompt = prompt + '\n\n' + attachmentManifest
        console.log(`[EdgeWorker] Final prompt with attachments, total length: ${finalPrompt.length} characters`)
        return finalPrompt
      }
      
      console.log(`[EdgeWorker] Returning prompt without attachments, length: ${prompt.length} characters`)
      return prompt
    } catch (error) {
      console.error('[EdgeWorker] Failed to load prompt template:', error)
      
      // Fallback to simple prompt using the full Linear issue
      const state = await issue.state
      const stateName = state?.name || 'Unknown'
      
      return `Please help me with the following Linear issue:

Repository: ${repository.name}
Issue: ${issue.identifier}
Title: ${issue.title}
Description: ${issue.description || 'No description provided'}
State: ${stateName}
Priority: ${issue.priority?.toString() || 'None'}
Branch: ${issue.branchName}

Working directory: ${repository.repositoryPath}
Base branch: ${repository.baseBranch}

Please analyze this issue and help implement a solution.`
    }
  }

  /**
   * Sanitize branch name by removing backticks to prevent command injection
   */
  private sanitizeBranchName(name: string): string {
    return name ? name.replace(/`/g, '') : name
  }

  /**
   * Extract text content from Claude event
   */
  private extractTextContent(event: any): string | null {
    if (event.type !== 'assistant') return null
    
    const message = event.message
    if (!message?.content) return null

    if (typeof message.content === 'string') {
      return message.content
    }

    if (Array.isArray(message.content)) {
      return message.content
        .filter((block: any) => block.type === 'text')
        .map((block: any) => block.text)
        .join('')
    }

    return null
  }

  /**
   * Get connection status
   */
  getConnectionStatus(): Map<string, boolean> {
    const status = new Map<string, boolean>()
    for (const [token, client] of this.ndjsonClients) {
      status.set(token, client.isConnected())
    }
    return status
  }

  /**
   * Get active sessions
   */
  getActiveSessions(): string[] {
    return Array.from(this.sessionManager.getAllSessions().keys())
  }

  /**
   * Post initial comment when assigned to issue
   */
  private async postInitialComment(issueId: string, repositoryId: string): Promise<Comment | null> {
    try {
      const body = "I've been assigned to this issue and am getting started right away. I'll update this comment with my plan shortly."
      
      // Get the Linear client for this repository
      const linearClient = this.linearClients.get(repositoryId)
      if (!linearClient) {
        throw new Error(`No Linear client found for repository ${repositoryId}`)
      }

      const commentData = {
        issueId,
        body
      }

      const response = await linearClient.createComment(commentData)

      // Linear SDK returns CommentPayload with structure: { comment, success, lastSyncId }
      if (response && response.comment) {
        const comment = await response.comment
        console.log(`✅ Posted initial comment on issue ${issueId} (ID: ${comment.id})`)
        return comment
      } else {
        throw new Error('Initial comment creation failed')
      }
    } catch (error) {
      console.error(`Failed to create initial comment on issue ${issueId}:`, error)
      return null
    }
  }

  /**
   * Post a comment to Linear
   */
  private async postComment(issueId: string, body: string, repositoryId: string, parentId?: string): Promise<Comment | null> {
    try {
      // Get the Linear client for this repository
      const linearClient = this.linearClients.get(repositoryId)
      if (!linearClient) {
        throw new Error(`No Linear client found for repository ${repositoryId}`)
      }

      const commentData: { issueId: string; body: string; parentId?: string } = {
        issueId,
        body
      }

      // Add parent ID if provided (for reply)
      if (parentId) {
        commentData.parentId = parentId
      }

      const response = await linearClient.createComment(commentData)

      // Linear SDK returns CommentPayload with structure: { comment, success, lastSyncId }
      if (response && response.comment) {
        console.log(`✅ Successfully created comment on issue ${issueId}`)
        const comment = await response.comment
        if (comment?.id) {
          console.log(`Comment ID: ${comment.id}`)
          return comment
        }
        return null
      } else {
        throw new Error('Comment creation failed')
      }
    } catch (error) {
      console.error(`Failed to create comment on issue ${issueId}:`, error)
      // Don't re-throw - just log the error so the edge worker doesn't crash
      // TODO: Implement retry logic or token refresh
      return null
    }
  }

  /**
   * Update initial comment with TODO checklist
   */
  private async updateCommentWithTodos(issueId: string, todos: Array<{id: string, content: string, status: string, priority: string}>, repositoryId: string): Promise<void> {
    try {
      const commentId = this.issueToCommentId.get(issueId)
      if (!commentId) {
        console.log('No initial comment ID found for issue, cannot update with todos')
        return
      }

      // Convert todos to Linear checklist format
      const checklist = this.formatTodosAsChecklist(todos)
      const body = `I've been assigned to this issue and am getting started right away. Here's my plan:\n\n${checklist}`

      // Get the Linear client
      const linearClient = this.linearClients.get(repositoryId)
      if (!linearClient) {
        throw new Error(`No Linear client found for repository ${repositoryId}`)
      }

      // Update the comment
      const response = await linearClient.updateComment(commentId, { body })
      
      if (response) {
        console.log(`✅ Updated comment ${commentId} with ${todos.length} todos`)
      }
    } catch (error) {
      console.error(`Failed to update comment with todos:`, error)
    }
  }

  /**
   * Format todos as Linear checklist markdown
   */
  private formatTodosAsChecklist(todos: Array<{id: string, content: string, status: string, priority: string}>): string {
    return todos.map(todo => {
      const checkbox = todo.status === 'completed' ? '[x]' : '[ ]'
      const priorityEmoji = todo.priority === 'high' ? '🔴' : todo.priority === 'medium' ? '🟡' : '🟢'
      const statusEmoji = todo.status === 'in_progress' ? ' 🔄' : ''
      return `- ${checkbox} ${priorityEmoji} ${todo.content}${statusEmoji}`
    }).join('\n')
  }
  
  /**
   * Extract attachment URLs from text (issue description or comment)
   */
  private extractAttachmentUrls(text: string): string[] {
    if (!text) return []
    
    // Match URLs that start with https://uploads.linear.app
    const regex = /https:\/\/uploads\.linear\.app\/[^\s<>"')]+/gi
    const matches = text.match(regex) || []
    
    // Remove duplicates
    return [...new Set(matches)]
  }
  
  /**
   * Download attachments from Linear issue
   */
  private async downloadIssueAttachments(issue: LinearIssue, repository: RepositoryConfig, workspacePath: string): Promise<{ manifest: string, attachmentsDir: string | null }> {
    try {
      const attachmentMap: Record<string, string> = {}
      const imageMap: Record<string, string> = {}
      let attachmentCount = 0
      let imageCount = 0
      let skippedCount = 0
      let failedCount = 0
      const maxAttachments = 10
      
      // Create attachments directory in home directory
      const workspaceFolderName = basename(workspacePath)
      const attachmentsDir = join(
        homedir(),
        '.cyrus',
        workspaceFolderName,
        'attachments'
      )
      
      // Ensure directory exists
      await mkdir(attachmentsDir, { recursive: true })
      
      // Extract URLs from issue description
      const descriptionUrls = this.extractAttachmentUrls(issue.description || '')
      
      // Extract URLs from comments if available
      const commentUrls: string[] = []
      const linearClient = this.linearClients.get(repository.id)
      if (linearClient && issue.id) {
        try {
          const comments = await linearClient.comments({
            filter: { issue: { id: { eq: issue.id } } }
          })
          const commentNodes = await comments.nodes
          for (const comment of commentNodes) {
            const urls = this.extractAttachmentUrls(comment.body)
            commentUrls.push(...urls)
          }
        } catch (error) {
          console.error('Failed to fetch comments for attachments:', error)
        }
      }
      
      // Combine and deduplicate all URLs
      const allUrls = [...new Set([...descriptionUrls, ...commentUrls])]
      
      console.log(`Found ${allUrls.length} unique attachment URLs in issue ${issue.identifier}`)
      
      if (allUrls.length > maxAttachments) {
        console.warn(`Warning: Found ${allUrls.length} attachments but limiting to ${maxAttachments}. Skipping ${allUrls.length - maxAttachments} attachments.`)
      }
      
      // Download attachments up to the limit
      for (const url of allUrls) {
        if (attachmentCount >= maxAttachments) {
          skippedCount++
          continue
        }
        
        // Generate a temporary filename
        const tempFilename = `attachment_${attachmentCount + 1}.tmp`
        const tempPath = join(attachmentsDir, tempFilename)
        
        const result = await this.downloadAttachment(url, tempPath, repository.linearToken)
        
        if (result.success) {
          // Determine the final filename based on type
          let finalFilename: string
          if (result.isImage) {
            imageCount++
            finalFilename = `image_${imageCount}${result.fileType || '.png'}`
          } else {
            finalFilename = `attachment_${attachmentCount + 1}${result.fileType || ''}`
          }
          
          const finalPath = join(attachmentsDir, finalFilename)
          
          // Rename the file to include the correct extension
          await rename(tempPath, finalPath)
          
          // Store in appropriate map
          if (result.isImage) {
            imageMap[url] = finalPath
          } else {
            attachmentMap[url] = finalPath
          }
          attachmentCount++
        } else {
          failedCount++
          console.warn(`Failed to download attachment: ${url}`)
        }
      }
      
      // Generate attachment manifest
      const manifest = this.generateAttachmentManifest({
        attachmentMap,
        imageMap,
        totalFound: allUrls.length,
        downloaded: attachmentCount,
        imagesDownloaded: imageCount,
        skipped: skippedCount,
        failed: failedCount
      })
      
      // Return manifest and directory path if any attachments were downloaded
      return {
        manifest,
        attachmentsDir: attachmentCount > 0 ? attachmentsDir : null
      }
    } catch (error) {
      console.error('Error downloading attachments:', error)
      return { manifest: '', attachmentsDir: null } // Return empty manifest on error
    }
  }
  
  /**
   * Download a single attachment from Linear
   */
  private async downloadAttachment(
    attachmentUrl: string, 
    destinationPath: string, 
    linearToken: string
  ): Promise<{ success: boolean, fileType?: string, isImage?: boolean }> {
    try {
      console.log(`Downloading attachment from: ${attachmentUrl}`)
      
      const response = await fetch(attachmentUrl, {
        headers: {
          'Authorization': `Bearer ${linearToken}`
        }
      })
      
      if (!response.ok) {
        console.error(`Attachment download failed: ${response.status} ${response.statusText}`)
        return { success: false }
      }
      
      const buffer = Buffer.from(await response.arrayBuffer())
      
      // Detect the file type from the buffer
      const fileType = await fileTypeFromBuffer(buffer)
      let detectedExtension: string | undefined = undefined
      let isImage = false
      
      if (fileType) {
        detectedExtension = `.${fileType.ext}`
        isImage = fileType.mime.startsWith('image/')
        console.log(`Detected file type: ${fileType.mime} (${fileType.ext}), is image: ${isImage}`)
      } else {
        // Try to get extension from URL
        const urlPath = new URL(attachmentUrl).pathname
        const urlExt = extname(urlPath)
        if (urlExt) {
          detectedExtension = urlExt
          console.log(`Using extension from URL: ${detectedExtension}`)
        }
      }
      
      // Write the attachment to disk
      await writeFile(destinationPath, buffer)
      
      console.log(`Successfully downloaded attachment to: ${destinationPath}`)
      return { success: true, fileType: detectedExtension, isImage }
    } catch (error) {
      console.error(`Error downloading attachment:`, error)
      return { success: false }
    }
  }
  
  /**
   * Generate a markdown section describing downloaded attachments
   */
  private generateAttachmentManifest(downloadResult: {
    attachmentMap: Record<string, string>
    imageMap: Record<string, string>
    totalFound: number
    downloaded: number
    imagesDownloaded: number
    skipped: number
    failed: number
  }): string {
    const { attachmentMap, imageMap, totalFound, downloaded, imagesDownloaded, skipped, failed } = downloadResult
    
    let manifest = '\n## Downloaded Attachments\n\n'
    
    if (totalFound === 0) {
      manifest += 'No attachments were found in this issue.\n'
      return manifest
    }
    
    manifest += `Found ${totalFound} attachments. Downloaded ${downloaded}`
    if (imagesDownloaded > 0) {
      manifest += ` (including ${imagesDownloaded} images)`
    }
    if (skipped > 0) {
      manifest += `, skipped ${skipped} due to ${downloaded} attachment limit`
    }
    if (failed > 0) {
      manifest += `, failed to download ${failed}`
    }
    manifest += '.\n\n'
    
    if (failed > 0) {
      manifest += '**Note**: Some attachments failed to download. This may be due to authentication issues or the files being unavailable. The agent will continue processing the issue with the available information.\n\n'
    }
    
    manifest += 'Attachments have been downloaded to the `~/.cyrus/<workspace>/attachments` directory:\n\n'
    
    // List images first
    if (Object.keys(imageMap).length > 0) {
      manifest += '### Images\n'
      Object.entries(imageMap).forEach(([url, localPath], index) => {
        const filename = basename(localPath)
        manifest += `${index + 1}. ${filename} - Original URL: ${url}\n`
        manifest += `   Local path: ${localPath}\n\n`
      })
      manifest += 'You can use the Read tool to view these images.\n\n'
    }
    
    // List other attachments
    if (Object.keys(attachmentMap).length > 0) {
      manifest += '### Other Attachments\n'
      Object.entries(attachmentMap).forEach(([url, localPath], index) => {
        const filename = basename(localPath)
        manifest += `${index + 1}. ${filename} - Original URL: ${url}\n`
        manifest += `   Local path: ${localPath}\n\n`
      })
      manifest += 'You can use the Read tool to view these files.\n\n'
    }
    
    return manifest
  }
}<|MERGE_RESOLUTION|>--- conflicted
+++ resolved
@@ -1,31 +1,11 @@
 import { EventEmitter } from 'events'
-import { LinearClient, Issue as LinearIssue, Comment } from '@linear/sdk'
+import { LinearClient } from '@linear/sdk'
 import { NdjsonClient } from 'cyrus-ndjson-client'
 import { ClaudeRunner, getSafeTools } from 'cyrus-claude-runner'
 import { SessionManager, Session } from 'cyrus-core'
-import type { Issue as CoreIssue } from 'cyrus-core'
-import type {
-  LinearWebhook,
-  LinearIssueAssignedWebhook,
-  LinearIssueCommentMentionWebhook,
-  LinearIssueNewCommentWebhook,
-  LinearIssueUnassignedWebhook,
-  LinearWebhookIssue,
-  LinearWebhookComment
-} from 'cyrus-core'
-import {
-  isIssueAssignedWebhook,
-  isIssueCommentMentionWebhook,
-  isIssueNewCommentWebhook,
-  isIssueUnassignedWebhook
-} from 'cyrus-core'
 import type { EdgeWorkerConfig, EdgeWorkerEvents, RepositoryConfig } from './types.js'
-<<<<<<< HEAD
-import type { WebhookEvent, StatusUpdate } from '@cyrus/ndjson-client'
-import type { ClaudeMessage } from '@cyrus/claude-runner'
-=======
-import type { ClaudeEvent } from 'cyrus-claude-parser'
->>>>>>> 0c59ca16
+import type { WebhookEvent, StatusUpdate } from 'cyrus-ndjson-client'
+import type { ClaudeMessage } from 'cyrus-claude-runner'
 import { readFile, writeFile, mkdir, rename, readdir } from 'fs/promises'
 import { resolve, dirname, join, basename, extname } from 'path'
 import { fileURLToPath } from 'url'
@@ -87,8 +67,8 @@
         onError: (error) => this.handleError(error)
       })
 
-      // Set up webhook handler - data should be the native webhook payload
-      ndjsonClient.on('webhook', (data) => this.handleWebhook(data as LinearWebhook, repos))
+      // Set up webhook handler
+      ndjsonClient.on('webhook', (data) => this.handleWebhook(data, repos))
       
       // Optional heartbeat logging
       if (process.env.DEBUG_EDGE === 'true') {
@@ -180,118 +160,126 @@
   }
 
   /**
-   * Handle webhook events from proxy - now accepts native webhook payloads
-   */
-  private async handleWebhook(webhook: LinearWebhook, repos: RepositoryConfig[]): Promise<void> {
+   * Handle webhook events from proxy
+   */
+  private async handleWebhook(data: WebhookEvent['data'], repos: RepositoryConfig[]): Promise<void> {
     // Find the appropriate repository for this webhook
-    const repository = this.findRepositoryForWebhook(webhook, repos)
+    const repository = this.findRepositoryForWebhook(data, repos)
     if (!repository) {
-      console.log('No repository configured for webhook from workspace', webhook.organizationId)
+      console.log('No repository configured for webhook from workspace', this.extractWorkspaceId(data))
       return
     }
-    
     try {
-      // Handle specific webhook types with proper typing
-      if (isIssueAssignedWebhook(webhook)) {
-        await this.handleIssueAssignedWebhook(webhook, repository)
-      } else if (isIssueCommentMentionWebhook(webhook)) {
-        await this.handleIssueCommentMentionWebhook(webhook, repository)
-      } else if (isIssueNewCommentWebhook(webhook)) {
-        await this.handleIssueNewCommentWebhook(webhook, repository)
-      } else if (isIssueUnassignedWebhook(webhook)) {
-        await this.handleIssueUnassignedWebhook(webhook, repository)
+      // Check for Agent notifications
+      if (data.type === 'AppUserNotification') {
+        await this.handleAgentNotification(data, repository)
       } else {
-        console.log(`Unhandled webhook type: ${(webhook as any).action}`)
-      }
-      
+        // Handle legacy webhook format
+        await this.handleLegacyWebhook(data, repository)
+      }
+      
+      // Report success if we have an event ID
+      if ('eventId' in data && data.eventId) {
+        await this.reportStatus({
+          eventId: data.eventId as string,
+          status: 'completed'
+        })
+      }
     } catch (error) {
-      console.error(`[EdgeWorker] Failed to process webhook: ${(webhook as any).action}`, error)
+      // Report failure
+      if ('eventId' in data && data.eventId) {
+        await this.reportStatus({
+          eventId: data.eventId as string,
+          status: 'failed',
+          error: error instanceof Error ? error.message : 'Unknown error'
+        })
+      }
       throw error
     }
   }
 
   /**
-   * Handle issue assignment webhook
-   */
-  private async handleIssueAssignedWebhook(webhook: LinearIssueAssignedWebhook, repository: RepositoryConfig): Promise<void> {
-    console.log(`[EdgeWorker] Handling issue assignment: ${webhook.notification.issue.identifier}`)
-    await this.handleIssueAssigned(webhook.notification.issue, repository)
-  }
-
-  /**
-   * Handle issue comment mention webhook
-   */
-  private async handleIssueCommentMentionWebhook(webhook: LinearIssueCommentMentionWebhook, repository: RepositoryConfig): Promise<void> {
-    console.log(`[EdgeWorker] Handling comment mention: ${webhook.notification.issue.identifier}`)
-    await this.handleNewComment(webhook.notification.issue, webhook.notification.comment, repository)
-  }
-
-  /**
-   * Handle issue new comment webhook
-   */
-  private async handleIssueNewCommentWebhook(webhook: LinearIssueNewCommentWebhook, repository: RepositoryConfig): Promise<void> {
-    console.log(`[EdgeWorker] Handling new comment: ${webhook.notification.issue.identifier}`)
-    await this.handleNewComment(webhook.notification.issue, webhook.notification.comment, repository)
-  }
-
-  /**
-   * Handle issue unassignment webhook
-   */
-  private async handleIssueUnassignedWebhook(webhook: LinearIssueUnassignedWebhook, repository: RepositoryConfig): Promise<void> {
-    console.log(`[EdgeWorker] Handling issue unassignment: ${webhook.notification.issue.identifier}`)
-    
-    // Log the complete webhook payload for TypeScript type definition
-    // console.log('=== ISSUE UNASSIGNMENT WEBHOOK PAYLOAD ===')
-    // console.log(JSON.stringify(webhook, null, 2))
-    // console.log('=== END WEBHOOK PAYLOAD ===')
-    
-    await this.handleIssueUnassigned(webhook.notification.issue, repository)
+   * Handle Agent API notifications
+   */
+  private async handleAgentNotification(data: any, repository: RepositoryConfig): Promise<void> {
+    const notification = data.notification
+    
+    switch (notification?.type) {
+      case 'issueAssignedToYou':
+        await this.handleIssueAssigned(notification.issue, repository)
+        break
+        
+      case 'issueCommentMention':
+      case 'issueCommentReply':
+      case 'issueNewComment':
+        await this.handleNewComment(notification.issue, notification.comment, repository)
+        break
+        
+      case 'issueUnassignedFromYou':
+        await this.handleIssueUnassigned(notification.issue, repository)
+        break
+        
+      default:
+        console.log(`Unhandled notification type: ${notification?.type}`)
+    }
+  }
+
+  /**
+   * Handle legacy webhook format
+   */
+  private async handleLegacyWebhook(data: any, repository: RepositoryConfig): Promise<void> {
+    if (data.type === 'Comment' && data.action === 'create') {
+      const issue = data.data?.issue
+      const comment = data.data
+      if (issue && comment) {
+        await this.handleNewComment(issue, comment, repository)
+      }
+    }
   }
 
   /**
    * Find the repository configuration for a webhook
    */
-  private findRepositoryForWebhook(webhook: LinearWebhook, repos: RepositoryConfig[]): RepositoryConfig | null {
-    const workspaceId = webhook.organizationId
+  private findRepositoryForWebhook(data: any, repos: RepositoryConfig[]): RepositoryConfig | null {
+    const workspaceId = this.extractWorkspaceId(data)
     if (!workspaceId) return repos[0] || null // Fallback to first repo if no workspace ID
 
     return repos.find(repo => repo.linearWorkspaceId === workspaceId) || null
   }
 
   /**
+   * Extract workspace ID from webhook data
+   */
+  private extractWorkspaceId(data: any): string | null {
+    // Try different locations where workspace ID might be
+    return data.organizationId || 
+           data.workspaceId || 
+           data.data?.workspaceId || 
+           data.notification?.issue?.team?.id ||
+           null
+  }
+
+  /**
    * Handle issue assignment
    */
-  private async handleIssueAssigned(issue: LinearWebhookIssue, repository: RepositoryConfig): Promise<void> {
+  private async handleIssueAssigned(issue: any, repository: RepositoryConfig): Promise<void> {
     console.log(`[EdgeWorker] handleIssueAssigned started for issue ${issue.identifier} (${issue.id})`)
     
-    // Fetch full Linear issue details immediately
-    const fullIssue = await this.fetchFullIssueDetails(issue.id, repository.id)
-    if (!fullIssue) {
-      throw new Error(`Failed to fetch full issue details for ${issue.id}`)
-    }
-    console.log(`[EdgeWorker] Fetched full issue details for ${issue.identifier}`)
-    
-    await this.handleIssueAssignedWithFullIssue(fullIssue, repository)
-  }
-
-  private async handleIssueAssignedWithFullIssue(fullIssue: LinearIssue, repository: RepositoryConfig): Promise<void> {
-    console.log(`[EdgeWorker] handleIssueAssignedWithFullIssue started for issue ${fullIssue.identifier} (${fullIssue.id})`)
-    
     // Post initial comment immediately
-    const initialComment = await this.postInitialComment(fullIssue.id, repository.id)
-    
-    // Create workspace using full issue data
+    const initialComment = await this.postInitialComment(issue.id, repository.id)
+    
+    // Create workspace
     const workspace = this.config.handlers?.createWorkspace
-      ? await this.config.handlers.createWorkspace(fullIssue, repository)
+      ? await this.config.handlers.createWorkspace(issue, repository)
       : {
-          path: `${repository.workspaceBaseDir}/${fullIssue.identifier}`,
+          path: `${repository.workspaceBaseDir}/${issue.identifier}`,
           isGitWorktree: false
         }
 
     console.log(`[EdgeWorker] Workspace created at: ${workspace.path}`)
 
     // Download attachments before creating Claude runner
-    const attachmentResult = await this.downloadIssueAttachments(fullIssue, repository, workspace.path)
+    const attachmentResult = await this.downloadIssueAttachments(issue, repository, workspace.path)
     
     // Build allowed directories list
     const allowedDirectories: string[] = []
@@ -305,27 +293,21 @@
       workingDirectory: workspace.path,
       allowedTools: repository.allowedTools || this.config.defaultAllowedTools || getSafeTools(),
       allowedDirectories,
-<<<<<<< HEAD
       workspaceName: issue.identifier,
       onMessage: (message) => this.handleClaudeMessage(issue.id, message, repository.id),
       onSessionEnd: (code) => this.handleClaudeSessionEnd(issue.id, code, repository.id),
       onSessionError: (error) => this.handleClaudeSessionError(issue.id, error, repository.id)
-=======
-      workspaceName: fullIssue.identifier,
-      onEvent: (event) => this.handleClaudeEvent(fullIssue.id, event, repository.id),
-      onExit: (code) => this.handleClaudeExit(fullIssue.id, code, repository.id)
->>>>>>> 0c59ca16
     })
 
     // Store runner
-    this.claudeRunners.set(fullIssue.id, runner)
+    this.claudeRunners.set(issue.id, runner)
 
     // Spawn Claude process
     const processInfo = runner.spawn()
 
-    // Create session using full Linear issue (convert LinearIssue to CoreIssue)
+    // Create session
     const session = new Session({
-      issue: this.convertLinearIssueToCore(fullIssue),
+      issue,
       workspace,
       process: processInfo.process,
       startedAt: processInfo.startedAt
@@ -333,20 +315,20 @@
     
     // Store initial comment ID if we have one
     if (initialComment?.id) {
-      this.issueToCommentId.set(fullIssue.id, initialComment.id)
-    }
-    
-    this.sessionManager.addSession(fullIssue.id, session)
-    this.sessionToRepo.set(fullIssue.id, repository.id)
-
-    // Emit events using full Linear issue
-    this.emit('session:started', fullIssue.id, fullIssue, repository.id)
-    this.config.handlers?.onSessionStart?.(fullIssue.id, fullIssue, repository.id)
-
-    // Build and send initial prompt with attachment manifest using full issue
-    console.log(`[EdgeWorker] Building initial prompt for issue ${fullIssue.identifier}`)
+      this.issueToCommentId.set(issue.id, initialComment.id)
+    }
+    
+    this.sessionManager.addSession(issue.id, session)
+    this.sessionToRepo.set(issue.id, repository.id)
+
+    // Emit events
+    this.emit('session:started', issue.id, issue, repository.id)
+    this.config.handlers?.onSessionStart?.(issue.id, issue, repository.id)
+
+    // Build and send initial prompt with attachment manifest
+    console.log(`[EdgeWorker] Building initial prompt for issue ${issue.identifier}`)
     try {
-      const prompt = await this.buildInitialPrompt(fullIssue, repository, attachmentResult.manifest)
+      const prompt = await this.buildInitialPrompt(issue, repository, attachmentResult.manifest)
       console.log(`[EdgeWorker] Initial prompt built successfully, length: ${prompt.length} characters`)
       console.log(`[EdgeWorker] Sending initial prompt to Claude runner`)
       await runner.sendInitialPrompt(prompt)
@@ -360,17 +342,11 @@
   /**
    * Handle new comment on issue
    */
-  private async handleNewComment(issue: LinearWebhookIssue, comment: LinearWebhookComment, repository: RepositoryConfig): Promise<void> {
+  private async handleNewComment(issue: any, comment: any, repository: RepositoryConfig): Promise<void> {
     // Check if continuation is enabled
     if (!this.config.features?.enableContinuation) {
       console.log('Continuation not enabled, ignoring comment')
       return
-    }
-
-    // Fetch full Linear issue details
-    const fullIssue = await this.fetchFullIssueDetails(issue.id, repository.id)
-    if (!fullIssue) {
-      throw new Error(`Failed to fetch full issue details for ${issue.id}`)
     }
 
     // The webhook doesn't include parentId, so we need to fetch the full comment
@@ -441,15 +417,15 @@
       
       // Create workspace (or get existing one)
       const workspace = this.config.handlers?.createWorkspace
-        ? await this.config.handlers.createWorkspace(fullIssue, repository)
+        ? await this.config.handlers.createWorkspace(issue, repository)
         : {
-            path: `${repository.workspaceBaseDir}/${fullIssue.identifier}`,
+            path: `${repository.workspaceBaseDir}/${issue.identifier}`,
             isGitWorktree: false
           }
       
-      // Create session without spawning Claude yet (use full Linear issue)
+      // Create session without spawning Claude yet
       session = new Session({
-        issue: this.convertLinearIssueToCore(fullIssue),
+        issue,
         workspace,
         process: null,
         startedAt: new Date()
@@ -503,7 +479,7 @@
       runner.spawn()
 
       // Send comment as input
-      await runner.sendInput(comment.body || '')
+      await runner.sendInput(comment.body || comment.text || '')
     } catch (error) {
       console.error('Failed to continue conversation, starting fresh:', error)
       // Remove any partially created session
@@ -517,34 +493,19 @@
   /**
    * Handle issue unassignment
    */
-  private async handleIssueUnassigned(issue: LinearWebhookIssue, repository: RepositoryConfig): Promise<void> {
+  private async handleIssueUnassigned(issue: any, repository: RepositoryConfig): Promise<void> {
     // Check if there's an active session for this issue
     const session = this.sessionManager.getSession(issue.id)
+    const initialCommentId = this.issueToCommentId.get(issue.id)
     
     // Post farewell comment if there's an active session
-    if (session) {
-      // Use the same threading logic as regular replies
-      const replyContext = this.issueToReplyContext.get(issue.id)
-      if (replyContext) {
-        // Reply using the same context as regular comments (handles threading correctly)
-        await this.postComment(
-          issue.id,
-          "I've been unassigned and am stopping work now.",
-          repository.id,
-          replyContext.parentId
-        )
-        // Clear the reply context after using it
-        this.issueToReplyContext.delete(issue.id)
-      } else {
-        // Fall back to replying to initial comment (for direct assignments)
-        const initialCommentId = this.issueToCommentId.get(issue.id)
-        await this.postComment(
-          issue.id,
-          "I've been unassigned and am stopping work now.",
-          repository.id,
-          initialCommentId
-        )
-      }
+    if (session && initialCommentId) {
+      await this.postComment(
+        issue.id,
+        "I've been unassigned and am stopping work now.",
+        repository.id,
+        initialCommentId  // Post as reply to initial comment
+      )
     }
     
     // Kill Claude process
@@ -659,58 +620,15 @@
       repositoryId
     )
 
-    // Fetch fresh LinearIssue data and restart session
-    const linearIssue = await this.fetchFullIssueDetails(issueId, repositoryId)
-    if (!linearIssue) {
-      throw new Error(`Failed to fetch full issue details for ${issueId}`)
-    }
-    
-    await this.handleIssueAssignedWithFullIssue(linearIssue, repository)
-  }
-
-  /**
-   * Fetch complete issue details from Linear API
-   */
-  private async fetchFullIssueDetails(issueId: string, repositoryId: string): Promise<LinearIssue | null> {
-    const linearClient = this.linearClients.get(repositoryId)
-    if (!linearClient) {
-      console.warn(`[EdgeWorker] No Linear client found for repository ${repositoryId}`)
-      return null
-    }
-
-    try {
-      console.log(`[EdgeWorker] Fetching full issue details for ${issueId}`)
-      const fullIssue = await linearClient.issue(issueId)
-      console.log(`[EdgeWorker] Successfully fetched issue details for ${issueId}`)
-      return fullIssue
-    } catch (error) {
-      console.error(`[EdgeWorker] Failed to fetch full issue details for ${issueId}:`, error)
-      return null
-    }
-  }
-
-  /**
-   * Convert full Linear SDK issue to CoreIssue interface for Session creation
-   */
-  private convertLinearIssueToCore(issue: LinearIssue): CoreIssue {
-    return {
-      id: issue.id,
-      identifier: issue.identifier,
-      title: issue.title || '',
-      description: issue.description || undefined,
-      getBranchName(): string {
-        return issue.branchName // Use the real branchName property!
-      }
-    }
-  }
-
+    // Restart session
+    await this.handleIssueAssigned(session.issue, repository)
+  }
 
   /**
    * Build initial prompt for issue
    */
-  private async buildInitialPrompt(issue: LinearIssue, repository: RepositoryConfig, attachmentManifest: string = ''): Promise<string> {
+  private async buildInitialPrompt(issue: any, repository: RepositoryConfig, attachmentManifest: string = ''): Promise<string> {
     console.log(`[EdgeWorker] buildInitialPrompt called for issue ${issue.identifier}`)
-    // No need for enhancedIssue anymore - we already have the full Linear issue!
     try {
       // Use custom template if provided (repository-specific takes precedence)
       let templatePath = repository.promptTemplatePath || this.config.features?.promptTemplatePath
@@ -727,15 +645,6 @@
       const template = await readFile(templatePath, 'utf-8')
       console.log(`[EdgeWorker] Template loaded, length: ${template.length} characters`)
       
-      // Get state name from Linear API
-      const state = await issue.state
-      const stateName = state?.name || 'Unknown'
-      
-      console.log(`[EdgeWorker] Issue description: ${issue.description ? 'present' : 'missing'}`)
-      console.log(`[EdgeWorker] Issue state: ${stateName}`)
-      console.log(`[EdgeWorker] Issue priority: ${issue.priority || 'none'}`)
-      console.log(`[EdgeWorker] Issue branchName: ${issue.branchName}`)
-      
       // Get comment history
       const linearClient = this.linearClients.get(repository.id)
       let commentHistory = ''
@@ -743,39 +652,30 @@
       
       if (linearClient && issue.id) {
         try {
-          console.log(`[EdgeWorker] Fetching comments for issue ${issue.identifier}`)
           const comments = await linearClient.comments({
             filter: { issue: { id: { eq: issue.id } } }
           })
           
           const commentNodes = await comments.nodes
           if (commentNodes.length > 0) {
-            // Resolve user information for each comment
-            const commentPromises = commentNodes.map(async (comment: Comment, index: number) => {
-              const user = await comment.user
-              const authorName = user?.displayName || user?.name || user?.email || 'Unknown'
-              const createdAt = new Date(comment.createdAt).toLocaleString()
-              return `Comment ${index + 1} by ${authorName} at ${createdAt}:\n${comment.body}`
-            })
-            
-            const resolvedComments = await Promise.all(commentPromises)
-            commentHistory = resolvedComments.join('\n\n')
+            commentHistory = commentNodes.map((comment: any, index: number) => 
+              `Comment ${index + 1} by ${comment.user?.name || 'Unknown'} at ${comment.createdAt}:\n${comment.body}`
+            ).join('\n\n')
             
             latestComment = commentNodes[commentNodes.length - 1]?.body || ''
-            console.log(`[EdgeWorker] Processed ${commentNodes.length} comments for issue ${issue.identifier}`)
           }
         } catch (error) {
           console.error('Failed to fetch comments:', error)
         }
       }
       
-      // Replace template variables using the full Linear issue
+      // Replace template variables
       const prompt = template
         .replace(/{{repository_name}}/g, repository.name)
         .replace(/{{issue_id}}/g, issue.id || issue.identifier || '')
         .replace(/{{issue_title}}/g, issue.title || '')
         .replace(/{{issue_description}}/g, issue.description || 'No description provided')
-        .replace(/{{issue_state}}/g, stateName)
+        .replace(/{{issue_state}}/g, issue.state?.name || 'Unknown')
         .replace(/{{issue_priority}}/g, issue.priority?.toString() || 'None')
         .replace(/{{issue_url}}/g, issue.url || '')
         .replace(/{{comment_history}}/g, commentHistory || 'No comments yet')
@@ -783,7 +683,7 @@
         .replace(/{{working_directory}}/g, this.config.handlers?.createWorkspace ? 
           'Will be created based on issue' : repository.repositoryPath)
         .replace(/{{base_branch}}/g, repository.baseBranch)
-        .replace(/{{branch_name}}/g, this.sanitizeBranchName(issue.branchName))
+        .replace(/{{branch_name}}/g, issue.branchName || `${issue.identifier}-${issue.title?.toLowerCase().replace(/\s+/g, '-').substring(0, 30)}`)
       
       // Append attachment manifest if provided
       if (attachmentManifest) {
@@ -798,32 +698,19 @@
     } catch (error) {
       console.error('[EdgeWorker] Failed to load prompt template:', error)
       
-      // Fallback to simple prompt using the full Linear issue
-      const state = await issue.state
-      const stateName = state?.name || 'Unknown'
-      
+      // Fallback to simple prompt
       return `Please help me with the following Linear issue:
 
 Repository: ${repository.name}
 Issue: ${issue.identifier}
 Title: ${issue.title}
 Description: ${issue.description || 'No description provided'}
-State: ${stateName}
-Priority: ${issue.priority?.toString() || 'None'}
-Branch: ${issue.branchName}
 
 Working directory: ${repository.repositoryPath}
 Base branch: ${repository.baseBranch}
 
 Please analyze this issue and help implement a solution.`
     }
-  }
-
-  /**
-   * Sanitize branch name by removing backticks to prevent command injection
-   */
-  private sanitizeBranchName(name: string): string {
-    return name ? name.replace(/`/g, '') : name
   }
 
   /**
@@ -850,6 +737,20 @@
   }
 
   /**
+   * Report status back to proxy
+   */
+  private async reportStatus(update: StatusUpdate): Promise<void> {
+    // Find which client to use based on the event ID
+    // For now, send to all clients (they'll ignore if not their event)
+    const promises = Array.from(this.ndjsonClients.values()).map(client => 
+      client.sendStatus(update).catch(err => 
+        console.error('Failed to send status update:', err)
+      )
+    )
+    await Promise.all(promises)
+  }
+
+  /**
    * Get connection status
    */
   getConnectionStatus(): Map<string, boolean> {
@@ -870,7 +771,7 @@
   /**
    * Post initial comment when assigned to issue
    */
-  private async postInitialComment(issueId: string, repositoryId: string): Promise<Comment | null> {
+  private async postInitialComment(issueId: string, repositoryId: string): Promise<{ id: string } | null> {
     try {
       const body = "I've been assigned to this issue and am getting started right away. I'll update this comment with my plan shortly."
       
@@ -880,7 +781,7 @@
         throw new Error(`No Linear client found for repository ${repositoryId}`)
       }
 
-      const commentData = {
+      const commentData: any = {
         issueId,
         body
       }
@@ -904,7 +805,7 @@
   /**
    * Post a comment to Linear
    */
-  private async postComment(issueId: string, body: string, repositoryId: string, parentId?: string): Promise<Comment | null> {
+  private async postComment(issueId: string, body: string, repositoryId: string, parentId?: string): Promise<{ id: string } | null> {
     try {
       // Get the Linear client for this repository
       const linearClient = this.linearClients.get(repositoryId)
@@ -912,7 +813,7 @@
         throw new Error(`No Linear client found for repository ${repositoryId}`)
       }
 
-      const commentData: { issueId: string; body: string; parentId?: string } = {
+      const commentData: any = {
         issueId,
         body
       }
@@ -1005,7 +906,7 @@
   /**
    * Download attachments from Linear issue
    */
-  private async downloadIssueAttachments(issue: LinearIssue, repository: RepositoryConfig, workspacePath: string): Promise<{ manifest: string, attachmentsDir: string | null }> {
+  private async downloadIssueAttachments(issue: any, repository: RepositoryConfig, workspacePath: string): Promise<{ manifest: string, attachmentsDir: string | null }> {
     try {
       const attachmentMap: Record<string, string> = {}
       const imageMap: Record<string, string> = {}
@@ -1028,7 +929,7 @@
       await mkdir(attachmentsDir, { recursive: true })
       
       // Extract URLs from issue description
-      const descriptionUrls = this.extractAttachmentUrls(issue.description || '')
+      const descriptionUrls = this.extractAttachmentUrls(issue.description)
       
       // Extract URLs from comments if available
       const commentUrls: string[] = []
