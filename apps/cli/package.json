--- conflicted
+++ resolved
@@ -39,18 +39,10 @@
   "license": "MIT",
   "dependencies": {
     "@linear/sdk": "^39.0.0",
-<<<<<<< HEAD
-    "@cyrus/core": "workspace:*",
-    "@cyrus/claude-runner": "workspace:*",
-    "@cyrus/edge-worker": "workspace:*",
-    "@cyrus/ndjson-client": "workspace:*",
-=======
     "cyrus-core": "workspace:*",
-    "cyrus-claude-parser": "workspace:*",
     "cyrus-claude-runner": "workspace:*",
     "cyrus-edge-worker": "workspace:*",
     "cyrus-ndjson-client": "workspace:*",
->>>>>>> 0c59ca16
     "dotenv": "^16.5.0",
     "express": "^5.1.0",
     "file-type": "^21.0.0",
