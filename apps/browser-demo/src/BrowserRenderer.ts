import { EventEmitter } from "node:events";
import type {
	AgentActivity,
	MessageInput,
	RenderableSession,
	Renderer,
	SessionSummary,
	SignalInput,
	UserInput,
} from "cyrus-interfaces";
import type { WebSocket } from "ws";

/**
 * Activity item to send to browser
 */
interface ActivityItem {
	id: string;
	type: string;
	content: string;
	timestamp: string;
	icon: string;
}

/**
 * Session state for browser display
 */
interface SessionState {
	session: {
		id: string;
		issueId: string;
		issueTitle: string;
		startedAt: string;
	};
	activities: ActivityItem[];
	status: "running" | "complete" | "error";
	error?: string;
}

/**
 * WebSocket message types
 */
type WSMessage =
	| { type: "session:update"; data: SessionState }
	| { type: "activity:new"; sessionId: string; activity: ActivityItem }
	| { type: "session:start"; sessionId: string; session: RenderableSession }
	| { type: "user:message"; sessionId: string; message: string }
	| { type: "user:stop"; sessionId: string; reason?: string };

/**
 * BrowserRenderer - Renders agent activity to browser via WebSocket
 *
 * Unlike CLIRenderer which uses React/Ink for terminal UI,
 * this renderer sends JSON messages to a browser client via WebSocket.
 */
export class BrowserRenderer implements Renderer {
	private sessions: Map<string, SessionState> = new Map();
	private clients: Set<WebSocket> = new Set();
	private inputQueues: Map<string, UserInput[]> = new Map();
	private eventEmitter = new EventEmitter();
	// Track activity content hashes to prevent duplicates from orchestrator
	private activityHashes: Map<string, Set<string>> = new Map();

	/**
	 * Add a WebSocket client
	 */
	addClient(ws: WebSocket): void {
		this.clients.add(ws);

		// Send current state to new client
		for (const state of this.sessions.values()) {
			this.sendToClient(ws, {
				type: "session:update",
				data: state,
			});
		}

		// Listen for messages from client
		ws.on("message", (data: Buffer) => {
			try {
				const message = JSON.parse(data.toString()) as WSMessage;
				this.handleClientMessage(message);
			} catch (error) {
				console.error("Failed to parse client message:", error);
			}
		});

		// Remove client on close
		ws.on("close", () => {
			this.clients.delete(ws);
		});
	}

	/**
	 * Handle message from browser client
	 */
	private handleClientMessage(message: WSMessage): void {
		switch (message.type) {
			case "user:message": {
				const input: MessageInput = {
					type: "message",
					content: message.message,
					timestamp: new Date(),
				};
				this.enqueueInput(message.sessionId, input);
				break;
			}
			case "user:stop": {
				const input: SignalInput = {
					type: "signal",
					signal: {
						type: "stop",
						reason: message.reason,
					},
				};
				this.enqueueInput(message.sessionId, input);
				break;
			}
		}
	}

	/**
	 * Enqueue user input for a session
	 */
	private enqueueInput(sessionId: string, input: UserInput): void {
		let queue = this.inputQueues.get(sessionId);
		if (!queue) {
			queue = [];
			this.inputQueues.set(sessionId, queue);
		}
		queue.push(input);
		this.eventEmitter.emit("input", sessionId);
	}

	/**
	 * Send message to a specific client
	 */
	private sendToClient(ws: WebSocket, message: WSMessage): void {
		if (ws.readyState === ws.OPEN) {
			ws.send(JSON.stringify(message));
		}
	}

	/**
	 * Broadcast message to all connected clients
	 */
	private broadcast(message: WSMessage): void {
		for (const client of this.clients) {
			this.sendToClient(client, message);
		}
	}

	/**
	 * Generate activity ID
	 */
	private generateActivityId(): string {
		return `activity_${Date.now()}_${Math.random().toString(36).substring(7)}`;
	}

	/**
	 * Generate hash for activity content to detect duplicates
	 */
	private hashActivity(type: string, content: string): string {
		// Simple hash: combine type and content
		return `${type}:${content}`;
	}

	/**
	 * Format activity content for display
	 */
	private formatActivityContent(activity: AgentActivity): string {
		const content = activity.content;

		if (!content) {
			return "[No content]";
		}

		// Handle different content types
		if ("body" in content && typeof content.body === "string") {
			return content.body;
		}

		if ("action" in content) {
			const action = content as {
				action: string;
				parameter?: unknown;
				result?: unknown;
			};
			let text = `Action: ${action.action}`;
			if (action.parameter) {
				text += `\nParameter: ${JSON.stringify(action.parameter, null, 2)}`;
			}
			if (action.result) {
				text += `\nResult: ${JSON.stringify(action.result, null, 2)}`;
			}
			return text;
		}

		return JSON.stringify(content, null, 2);
	}

	/**
	 * Get icon for activity type
	 */
<<<<<<< HEAD
	private getActivityIcon(type: string): string {
		const iconMap: Record<string, string> = {
			thought: "~",
			action: "⚙",
			response: "💬",
			error: "✗",
			elicitation: "❓",
			prompt: "📝",
			"tool-use": "⚙",
			complete: "✓",
			"session-start": "●",
		};

		return iconMap[type] || "●";
=======
	private getActivityIcon(_type: string): string {
		// No icons - Apple doesn't use emojis in system UI
		return "";
>>>>>>> a26831d2
	}

	/**
	 * Add activity to session and broadcast
	 */
	private addActivity(
		sessionId: string,
		type: string,
		content: string,
		icon?: string,
	): void {
		const state = this.sessions.get(sessionId);
		if (!state) {
			console.error(`Session ${sessionId} not found`);
			return;
		}

		// Check for duplicate content using hash
		const contentHash = this.hashActivity(type, content);
		let hashes = this.activityHashes.get(sessionId);
		if (!hashes) {
			hashes = new Set();
			this.activityHashes.set(sessionId, hashes);
		}

		if (hashes.has(contentHash)) {
			// Duplicate detected - skip adding
			console.log(`[BrowserRenderer] Skipping duplicate activity: ${type}`);
			return;
		}

		// Mark as seen
		hashes.add(contentHash);

		const activity: ActivityItem = {
			id: this.generateActivityId(),
			type,
			content,
			timestamp: new Date().toISOString(),
			icon: icon || this.getActivityIcon(type),
		};

		state.activities.push(activity);

		// Broadcast ONLY the new activity to all clients
		// This prevents duplicates when clients append to their activity list
		this.broadcast({
			type: "activity:new",
			sessionId,
			activity,
		});
	}

	// Renderer interface implementation

	async renderSessionStart(session: RenderableSession): Promise<void> {
		const state: SessionState = {
			session: {
				id: session.id,
				issueId: session.issueId,
				issueTitle: session.issueTitle,
				startedAt: session.startedAt.toISOString(),
			},
			activities: [],
			status: "running",
		};

		this.sessions.set(session.id, state);
		this.inputQueues.set(session.id, []);
		// Clear any existing hashes for this session
		this.activityHashes.set(session.id, new Set());

		this.addActivity(
			session.id,
			"session-start",
			`Session started for issue: ${session.issueTitle}`,
			"",
		);
	}

	async renderActivity(
		sessionId: string,
		activity: AgentActivity,
	): Promise<void> {
		const state = this.sessions.get(sessionId);
		if (!state) {
			throw new Error(`Session ${sessionId} not found`);
		}

		const content = this.formatActivityContent(activity);
		const type = activity.content.type || "unknown";

		this.addActivity(sessionId, type, content);
	}

	async renderText(sessionId: string, text: string): Promise<void> {
		this.addActivity(sessionId, "text", text, "");
	}

	async renderToolUse(
		sessionId: string,
		tool: string,
		input: unknown,
	): Promise<void> {
		const content = `Tool: ${tool}\nInput: ${JSON.stringify(input, null, 2)}`;
		this.addActivity(sessionId, "tool-use", content, "");
	}

	async renderComplete(
		sessionId: string,
		summary: SessionSummary,
	): Promise<void> {
		const state = this.sessions.get(sessionId);
		if (!state) {
			throw new Error(`Session ${sessionId} not found`);
		}

		state.status = "complete";

		const summaryText = [
			`Session completed`,
			`Turns: ${summary.turns}`,
			`Tools used: ${summary.toolsUsed}`,
			summary.filesModified.length > 0
				? `Files modified: ${summary.filesModified.join(", ")}`
				: null,
			summary.summary ? `Summary: ${summary.summary}` : null,
			`Exit code: ${summary.exitCode}`,
		]
			.filter(Boolean)
			.join("\n");

		this.addActivity(sessionId, "complete", summaryText, "");
	}

	async renderError(sessionId: string, error: Error): Promise<void> {
		const state = this.sessions.get(sessionId);
		if (!state) {
			throw new Error(`Session ${sessionId} not found`);
		}

		state.status = "error";
		state.error = error.message;

		this.addActivity(
			sessionId,
			"error",
			`Error: ${error.message}\n${error.stack || ""}`,
			"",
		);
	}

	async *getUserInput(sessionId: string): AsyncIterable<UserInput> {
		const queue = this.inputQueues.get(sessionId);
		if (!queue) {
			throw new Error(`Session ${sessionId} not found`);
		}

		while (true) {
			// Check if there's input in the queue
			if (queue.length > 0) {
				const input = queue.shift();
				if (input) {
					yield input;
				}
			} else {
				// Wait for new input
				await new Promise<void>((resolve) => {
					const handler = (sid: string) => {
						if (sid === sessionId) {
							this.eventEmitter.off("input", handler);
							resolve();
						}
					};
					this.eventEmitter.on("input", handler);
				});
			}
		}
	}
}<|MERGE_RESOLUTION|>--- conflicted
+++ resolved
@@ -201,7 +201,6 @@
 	/**
 	 * Get icon for activity type
 	 */
-<<<<<<< HEAD
 	private getActivityIcon(type: string): string {
 		const iconMap: Record<string, string> = {
 			thought: "~",
@@ -216,11 +215,6 @@
 		};
 
 		return iconMap[type] || "●";
-=======
-	private getActivityIcon(_type: string): string {
-		// No icons - Apple doesn't use emojis in system UI
-		return "";
->>>>>>> a26831d2
 	}
 
 	/**
