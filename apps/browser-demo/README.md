--- conflicted
+++ resolved
@@ -19,11 +19,7 @@
 - 📝 **Interactive Messaging**: Send messages to the agent during execution
 - 🛑 **Stop Signal**: Click button to send stop signal to agent
 - 📜 **Scrollable History**: Auto-scrolling activity log
-<<<<<<< HEAD
-- 🎭 **Demo Mode**: Mock components for testing without credentials
-=======
 - 🎭 **Fake Data Mode**: Mock components for testing without credentials
->>>>>>> afc68ed4
 - 🔌 **WebSocket Communication**: Efficient real-time bidirectional updates
 
 ## Architecture
@@ -59,13 +55,8 @@
 
 ### Component Responsibilities
 
-<<<<<<< HEAD
-1. **MockAgentRunner**: Simulates Claude with realistic events
-2. **MockIssueTracker**: Simulates Linear with a demo issue
-=======
 1. **MockAgentRunner**: Simulates Claude with realistic events (fake data mode)
 2. **MockIssueTracker**: Simulates Linear with an emulated issue
->>>>>>> afc68ed4
 3. **BrowserRenderer**: Sends activity updates to browser via WebSocket
 4. **FileSessionStorage**: Persists session state to filesystem
 5. **Orchestrator**: Coordinates all components and routes events
@@ -92,9 +83,9 @@
 
 Then open your browser to: **http://localhost:3000**
 
-The demo will automatically:
+The application will automatically:
 - Start the orchestrator
-- Detect the pre-assigned demo issue
+- Detect the pre-assigned emulated issue
 - Begin a mock agent session
 - Display real-time activity in the browser
 
@@ -117,13 +108,8 @@
 1. **Express Server**: Serves static HTML/CSS/JS files
 2. **WebSocket Server**: Handles real-time bidirectional communication
 3. **BrowserRenderer**: Implements the `Renderer` interface, sends JSON messages to browser
-<<<<<<< HEAD
-4. **Orchestrator**: Same orchestration logic as CLI demo
-5. **Mock Components**: Mock implementations for testing
-=======
 4. **Orchestrator**: Same orchestration logic as CLI implementation
 5. **Mock Components**: Mock implementations for fake data mode
->>>>>>> afc68ed4
 
 ### Browser Side
 
@@ -197,13 +183,8 @@
 ├── src/
 │   ├── server.ts              # Main server entry point
 │   ├── BrowserRenderer.ts     # Renderer implementation for browser
-<<<<<<< HEAD
-│   ├── MockAgentRunner.ts     # Simulated agent (reused from CLI demo)
-│   └── MockIssueTracker.ts    # Simulated issue tracker (reused)
-=======
 │   ├── MockAgentRunner.ts     # Simulated agent (for fake data mode)
 │   └── MockIssueTracker.ts    # Simulated issue tracker (for fake data mode)
->>>>>>> afc68ed4
 ├── public/
 │   ├── index.html             # Browser UI structure
 │   └── app.js                 # Browser client logic
@@ -212,27 +193,23 @@
 └── README.md                  # This file
 ```
 
-## Comparison with CLI Demo
-
-| Feature | CLI Demo | Browser Demo |
+## Comparison with CLI Implementation
+
+| Feature | CLI Implementation | Browser Implementation |
 |---------|----------|--------------|
 | **UI Framework** | React/Ink (terminal) | Vanilla HTML/JS (browser) |
 | **Renderer** | CLIRenderer | BrowserRenderer |
 | **Communication** | Direct (same process) | WebSocket |
 | **Display** | Terminal UI | Web page |
 | **Accessibility** | Requires terminal access | Access via browser |
-| **Use Case** | Local development | Remote demos, screenshots |
+| **Use Case** | Local development | Remote access, screenshots |
 
 ## Verification
 
 This app fulfills all acceptance criteria from CYPACK-278:
 
 - ✅ Simple web page (HTML + vanilla JS) that runs locally
-<<<<<<< HEAD
-- ✅ Reuses MockAgentRunner and MockIssueTracker from CLI demo
-=======
 - ✅ Includes MockAgentRunner and MockIssueTracker for fake data mode
->>>>>>> afc68ed4
 - ✅ Displays real-time activity log (text events, tool-use events)
 - ✅ Shows message input field at bottom (like Linear's "message Cyrus")
 - ✅ Supports stop button during agent execution
@@ -365,11 +342,7 @@
 - **No build step for browser code**: HTML/JS served directly
 - **TypeScript only for server**: Browser uses vanilla JavaScript
 - **WebSocket for real-time**: Efficient bidirectional communication
-<<<<<<< HEAD
-- **Reuses demo components**: Same MockAgentRunner and MockIssueTracker as CLI demo
-=======
 - **Mock components available**: MockAgentRunner and MockIssueTracker for fake data mode
->>>>>>> afc68ed4
 - **Same orchestrator**: Proves architecture works with different renderers
 
 ## Future Enhancements
