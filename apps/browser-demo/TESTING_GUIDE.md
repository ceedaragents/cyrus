--- conflicted
+++ resolved
@@ -40,11 +40,7 @@
 - **Mock**: Simulated agent responses (no credentials needed)
 - **Claude**: Real Claude Code execution (requires authentication)
 
-<<<<<<< HEAD
-**Note**: Changing runner modes requires server restart. Use `--demo` flag for mock mode, omit for Claude mode.
-=======
 **Note**: Changing runner modes requires server restart. Use `--fake-data` flag for mock mode, omit for Claude mode.
->>>>>>> afc68ed4
 
 ### Issue Tracker Controls
 
@@ -287,11 +283,7 @@
 
 1. Verify WebSocket connection
 2. Check server logs for test control messages
-<<<<<<< HEAD
-3. Ensure server is in correct mode (demo vs. real)
-=======
 3. Ensure server is in correct mode (fake data vs. real)
->>>>>>> afc68ed4
 
 ### Session Storage Issues
 
