--- conflicted
+++ resolved
@@ -4,15 +4,12 @@
 
 ## [Unreleased]
 
-<<<<<<< HEAD
 ### Added
 - Automatically pauses and resumes Claude sessions when hitting usage limits, waiting until the reset time plus one minute before retrying (cyrus-claude-runner)
-=======
 ### Fixed
 - Fixed git worktree creation failures for sub-issues when parent branch doesn't exist remotely
   - Added proper remote branch existence checking before attempting worktree creation
   - Gracefully falls back to local parent branch or default base branch when remote parent branch is unavailable
->>>>>>> 9a421d14
 
 ## [0.1.42] - 2025-08-15
 
