--- conflicted
+++ resolved
@@ -4,8 +4,6 @@
 
 ## [Unreleased]
 
-<<<<<<< HEAD
-=======
 ## [0.2.1] - 2025-11-15
 
 ### Added
@@ -120,7 +118,6 @@
 
 ## [0.1.60] - 2025-11-03
 
->>>>>>> 6c9ca265
 ### Fixed
 - Orchestrator label now enforces orchestrator procedure consistently - issues with the Orchestrator label always use the orchestrator-full procedure, even when receiving results from child sub-agents or processing new messages
 - Suppressed unnecessary error logs when stopping Claude sessions
