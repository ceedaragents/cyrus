--- conflicted
+++ resolved
@@ -4,7 +4,6 @@
 
 ## [Unreleased]
 
-<<<<<<< HEAD
 ### Changed
 - Updated @anthropic-ai/claude-code from v1.0.95 to v1.0.103 for latest Claude Code improvements. See [Claude Code v1.0.103 changelog](https://github.com/anthropics/claude-code/blob/main/CHANGELOG.md#1103)
 - Updated @anthropic-ai/sdk from v0.60.0 to v0.61.0 for latest Anthropic SDK improvements
@@ -26,7 +25,7 @@
   - TodoWrite hook enforces detailed verification requirements in todo items
   - Verification todos must specify: validation aspects, acceptance criteria, and possible outcomes (pass/fail/reject)
   - Hooks only trigger for orchestrator role, not affecting other agent types
-=======
+
 ## [0.1.46] - 2025-01-09
 
 ### Added
@@ -35,7 +34,6 @@
   - When `LINEAR_DIRECT_WEBHOOKS=true`, uses new `linear-webhook-client` package for direct webhook forwarding
   - When unset or `false`, uses existing `ndjson-client` for proxy-based webhook handling
   - Maintains full backward compatibility with existing deployments
->>>>>>> 872b9743
 - **Sub-issue assignee inheritance with workspace context**: Sub-issues created by orchestrator agents now automatically inherit the same assignee as their parent issue, with complete workspace awareness
   - Enhanced label-prompt-template to include assignee information (`{{assignee_id}}` and `{{assignee_name}}`)
   - Added workspace teams context (`{{workspace_teams}}`) with team names, keys, IDs, and descriptions
