# Changelog

All notable changes to this project will be documented in this file.

## [Unreleased]

<<<<<<< HEAD
### Added
- Orphaned Linear agent session recovery - Cyrus now automatically recovers sessions after restarts
  - Detects orphaned sessions when users continue conversations after Cyrus restarts
  - Recovers session state from Linear API and recreates infrastructure
  - Provides user-friendly notifications during recovery process
  - Automatically recreates ClaudeRunner instances for all active sessions on startup
  - Ensures seamless conversation continuation across deployments, crashes, and maintenance
=======
## [0.1.40] - 2025-08-10

### Added
- Customer subscription validation for Cyrus Pro users
  - Automatically checks subscription status when using the default proxy with a customer ID
  - Blocks access if subscription is expired, cancelled, or invalid
  - Shows appropriate messages for returning customers vs new customers
  - Validates subscription when setting customer ID via `cyrus set-customer-id` command
- Label-based repository routing - Route Linear issues to different git repositories based on their labels
  - New `routingLabels` configuration option allows specifying which labels should route to a specific repository
  - Useful when multiple repositories handle issues from the same Linear team (e.g., backend vs frontend repos)
  - Label routing takes precedence over team-based routing for more granular control
>>>>>>> 5bd86a40

### Changed
- Updated Linear SDK from v54 to v55.1.0 to support Agent Activity Signals
  - Stop button in Linear UI now sends a deterministic `stop` signal that Cyrus responds to immediately
  - When you click the stop button while Cyrus is working, it will cleanly halt all operations and confirm the stop action
  - The stop signal implementation ensures no work continues after the stop is requested
- Updated Anthropic AI SDK from v0.57.0 to v0.59.0 and Claude Code from v1.0.61 to v1.0.72 for improved Claude integration

### Packages

#### cyrus-core
- cyrus-core@0.0.9

#### cyrus-claude-runner  
- cyrus-claude-runner@0.0.18

#### cyrus-edge-worker
- cyrus-edge-worker@0.0.23

#### cyrus-ndjson-client
- cyrus-ndjson-client@0.0.15

#### cyrus-ai (CLI)
- cyrus-ai@0.1.40

## [0.1.39] - 2025-08-08

### Changed
- Simplified initial setup by removing configuration prompts for MCP, labels, Linear teams, allowed tools, and workspace directory
  - MCP configuration is now optional with no default prompt
  - Allowed tools default to all standard tools plus Bash(git:*) and Bash(gh:*) for immediate productivity
  - Label-based system prompts now have defaults: "Bug" for debugger mode, "Feature,Improvement" for builder mode, and "PRD" for scoper mode
  - Team-based routing defaults to all workspace issues (no team filtering)
  - Workspace directory automatically uses `~/.cyrus/workspaces/<repo-name>`
  - Streamlined first-time user experience with sensible defaults

### Added
- Configuration documentation in README explaining all customizable settings
- Link to configuration docs in CLI output after setup completion

### Fixed
- Fixed duplicate OAuth authorization messages during Linear login flow while ensuring browser still opens automatically

### Packages

#### cyrus-core
- cyrus-core@0.0.8

#### cyrus-claude-runner
- cyrus-claude-runner@0.0.17

#### cyrus-edge-worker
- cyrus-edge-worker@0.0.22

#### cyrus-ndjson-client
- cyrus-ndjson-client@0.0.15

#### cyrus-ai (CLI)
- cyrus-ai@0.1.39

## [0.1.38] - 2025-08-06

### Added
- Native Linear attachments (like Sentry error links) are now included in the issue context sent to Claude
  - Cyrus now fetches attachments using Linear's native attachment API
  - Attachments appear in a dedicated "Linear Issue Links" section in the prompt
  - Particularly useful for Sentry error tracking links and other external integrations
- New command **`cyrus add-repository`** - Add a new repository configuration, thanks new contributor @Maxim-Filimonov !
- Attachment support for comments - Cyrus now downloads and provides access to attachments added in Linear comments
  - Attachments are automatically downloaded when users post comments with URLs or files
  - Downloaded to `~/.cyrus/<workspace>/attachments` directory
  - Attachment manifest is generated and included in Claude's prompt
  - Attachments directory is always available to Claude during sessions
- Differentiation between issue delegation and @ mentions for more focused responses
  - @ mentions now trigger focused responses without system prompts
  - Delegations continue to use full system prompts for comprehensive task handling
  - Aligns with Linear's expected agent activity behavior
- Subscription management built right into the CLI (because who wants another dashboard?)
  - `cyrus billing` - Opens your Stripe portal to manage subscription, payment methods, and download invoices
  - `cyrus set-customer-id` - Saves your customer ID after signup (copy-paste friendly)
  - Interactive prompt on startup if you're using our proxy without a subscription
  - Self-hosting option for the DIY crowd who prefer their own Linear app and infrastructure
  - existed in v0.1.34 but was missing since then

### Fixed
- Fixed attachments not being accessible to Claude during active streaming sessions
  - Pre-create attachments directory for every session to ensure future attachments are accessible
  - Always include attachments directory in allowedDirectories configuration
- Fixed issue where messages from @ Cyrus mention comments weren't being added to context
- Fixed issue where sub-issue base branches weren't being added to the user-prompt template, causing Cyrus to create PRs against the default branch instead

### Packages

#### cyrus-core
- cyrus-core@0.0.8

#### cyrus-claude-runner
- cyrus-claude-runner@0.0.16

#### cyrus-edge-worker
- cyrus-edge-worker@0.0.21

#### cyrus-ndjson-client
- cyrus-ndjson-client@0.0.15

#### cyrus-ai (CLI)
- cyrus-ai@0.1.38

## [0.1.37] - 2025-08-03

### Fixed
- Fixed "RateLimit exceeded" and `Cannot query field "agentContext" on type "AgentActivity".` errors when interacting with Linear API by updating SDK from v52 to v54
  - Linear API had breaking changes that caused compatibility issues with SDK v52
  - The outdated SDK was triggering excessive API calls leading to rate limit errors
  - Upgrading to v54 resolves these compatibility issues and restores normal operation

### Packages

#### cyrus-core
- cyrus-core@0.0.8

#### cyrus-claude-runner
- cyrus-claude-runner@0.0.15

#### cyrus-edge-worker
- cyrus-edge-worker@0.0.20

#### cyrus-ndjson-client
- cyrus-ndjson-client@0.0.15

#### cyrus-ai (CLI)
- cyrus-ai@0.1.37

## [0.1.36] - 2025-01-31

### Added
- Instant response is now sent when receiving follow-up messages in an existing conversation, providing immediate feedback that Cyrus is working on the request
  - Shows "I've queued up your message as guidance" when Cyrus is still processing a previous request
  - Shows "Getting started on that..." when Cyrus is ready to process the new request immediately
- Parent branch inheritance for sub-issues - sub-issue branches now automatically use their parent issue's branch as the base instead of the default repository branch
  - Maintains proper Git hierarchy matching Linear's issue structure
  - Gracefully falls back to default base branch if parent branch doesn't exist
  - Clear logging shows branch inheritance decisions
- Model notification at thread initialization - Cyrus now announces which Claude model is being used (e.g., "Using model: claude-3-opus-20240229") when starting work on an issue
- Task tool execution markers in Linear comments - Cyrus now clearly indicates when automated Task tools are running
  - Tools invoked within a Task display "↪ ToolName" to indicate they're part of the Task
  - Shows "✅ Task Completed" when the Task finishes and displays the output from the Task

### Packages

#### cyrus-core
- cyrus-core@0.0.7

#### cyrus-claude-runner
- cyrus-claude-runner@0.0.14

#### cyrus-edge-worker
- cyrus-edge-worker@0.0.19

#### cyrus-ndjson-client
- cyrus-ndjson-client@0.0.14

#### cyrus-ai (CLI)
- cyrus-ai@0.1.36
## [0.1.35-alpha.0] - 2025-01-26

### Added
- Instant acknowledgment responses when Cyrus receives a request, providing immediate feedback to users
- Role mode notifications when issue labels trigger specific workflows (e.g., "Entering 'debugger' mode because of the 'Bug' label")
- You can now append custom instructions to Claude's system prompt via `appendInstruction` in repository config (~/.cyrus/config.json) - because sometimes Claude needs a gentle reminder that your variable names are art, not accidents

### Changed
- TodoWrite tool messages are now displayed as "thoughts" instead of "actions" in Linear for better visual organization

### Packages

#### cyrus-core
- cyrus-core@0.0.6-alpha.0

#### cyrus-claude-runner
- cyrus-claude-runner@0.0.13-alpha.0

#### cyrus-edge-worker
- cyrus-edge-worker@0.0.18-alpha.0

#### cyrus-ndjson-client
- cyrus-ndjson-client@0.0.13-alpha.0

#### cyrus-ai (CLI)
- cyrus-ai@0.1.35-alpha.0

## [0.1.33] - 2025-01-11

### CLI
- cyrus-ai@0.1.33

### Fixed
- Made conversation history of threads be resumable after Cyrus restarts
- Fixed the issue with continuity of conversation in a thread, after the first comment

### Packages

#### cyrus-core
- cyrus-core@0.0.6

#### cyrus-claude-runner
- cyrus-claude-runner@0.0.13

#### cyrus-edge-worker
- cyrus-edge-worker@0.0.18

#### cyrus-ndjson-client
- cyrus-ndjson-client@0.0.13

## [0.1.32] - 2025-01-09

### CLI
- cyrus-ai@0.1.32

### Fixed
- Missing prompt template file in published package (the one thing you need to actually run the thing)

### Packages

#### cyrus-edge-worker
- cyrus-edge-worker@0.0.17
  - Fixed missing prompt-template-v2.md in package files

## [0.1.31] - 2025-01-09

### CLI
- cyrus-ai@0.1.31

### Added
- Work on multiple tasks within a single Linear issue - each comment thread maintains its own Claude session, letting you tackle different parts of a problem in parallel without context mixing. New root comments start focused sessions that see the full conversation history in a threaded view (just like Linear's UI) while concentrating on your specific request
- Automatic ngrok tunnel setup for external access
  - No more manual port forwarding or reverse proxy setup required
  - Cyrus will ask for your ngrok auth token on first run and handle the rest
  - Free ngrok account required (sorry, we can't make the internet work by magic alone)
  - Skip ngrok setup if you prefer to handle networking yourself
- Webhook debugging via `CYRUS_WEBHOOK_DEBUG=true` environment variable - see exactly what Linear is (or isn't) sending you

### Fixed
- Fresh startup no longer crashes with "EdgeWorker not initialized" error when trying to connect to Linear
- OAuth flow now works properly on first run (turns out asking for credentials before having a way to receive them was... problematic)
- Git worktrees now work with local-only repositories (no more "fatal: 'origin' does not appear to be a git repository" when you're just trying to test things locally)
- Webhooks now register with the correct URL (ngrok/public URL instead of localhost)

### Packages

#### cyrus-edge-worker
- cyrus-edge-worker@0.0.16
- Added ngrok tunnel support for automatic public URL generation
- Fixed webhook URL registration to use public URLs
- Added getPublicUrl() method to SharedApplicationServer

#### cyrus-ndjson-client
- cyrus-ndjson-client@0.0.12
- Fixed webhook URL registration to use external server's public URL when available

## [0.1.30] - 2025-01-07

### CLI
- cyrus-ai@0.1.30

### Fixed
- Fixed critical crash issue where subprocess failures would bring down the entire application
  - Added global error handlers to prevent uncaught exceptions from terminating the process
  - Improved error isolation for individual Claude sessions - failures no longer affect other running sessions
  - Enhanced error logging with detailed stack traces for better debugging

### Packages

#### cyrus-edge-worker
- cyrus-edge-worker@0.0.15

## [0.1.28] - 2025-01-06

### CLI
- cyrus-ai@0.1.28

### Fixed
- Fixed critical streaming hang where sessions would never complete
  - Auto-completes streaming prompt when Claude sends result message
  - Prevents infinite wait in for-await loop

## [0.1.27] - 2025-01-06

### CLI
- cyrus-ai@0.1.27

### Changed
- Updated to use edge-worker 0.0.12 with fixed claude-runner dependency

## [0.1.26] - 2025-01-06

### CLI
- cyrus-ai@0.1.26

### Fixed
- Fixed critical streaming hang issue where Claude Code would block waiting for messages
  - Corrected `abortController` placement in query options (was at wrong nesting level)
  - Fixed system prompt parameter name (now uses `customSystemPrompt` as expected by Claude Code)

### Added
- Added `appendSystemPrompt` option to ClaudeRunner config for extending default system prompt

## [0.1.25] - 2025-01-06

### CLI
- cyrus-ai@0.1.25

### Fixed
- Fixed streaming session detection to prevent "I've queued up your message..." when sessions have completed
- Improved isStreaming() method to check both streaming state and session running status

## [0.1.24] - 2025-01-06

### CLI
- cyrus-ai@0.1.24

### Fixed
- Fixed version command showing incorrect version number

## [0.1.23] - 2025-01-06

### CLI
- cyrus-ai@0.1.23

### Fixed
- Fixed streaming input sessions not properly cleaning up after completion
  - Resolves issue where "I've queued up your message..." appeared even after sessions had resolved
  - Properly closes input streams when Claude sessions complete naturally

### Added
- Added `cyrus check-tokens` command to validate all Linear OAuth tokens across repositories
- Added `cyrus refresh-token` command with OAuth flow integration to renew expired tokens
- Improved error handling for expired Linear tokens with graceful degradation
  - Shows clear error messages with suggested resolution steps
  - Continues running with valid repositories when some tokens are expired

### Changed
- Configuration file location moved from `.edge-config.json` in current directory to `~/.cyrus/config.json`
  - Automatically migrates existing `.edge-config.json` files to the new location
  - Uses standard user configuration directory for better cross-platform compatibility
  - Reports migration status when detected
- Default workspace directory changed from `{repository}/workspaces` to `~/.cyrus/workspaces/{repo-name}`
  - Centralizes all cyrus-related files in the user's home directory
  - Uses sanitized repository names as namespace folders
  - Existing configurations remain unchanged

## [0.1.22] - 2025-01-06

### CLI
- cyrus-ai@0.1.22

### Added
- Automatic Linear MCP (Model Context Protocol) server integration
  - Claude can now use Linear API tools directly within sessions
  - Automatically configures `@tacticlaunch/mcp-linear` server with repository's Linear token
  - Adds 30+ Linear MCP tools for issue management, comments, projects, and more
  - No additional configuration needed - works out of the box with existing Linear tokens

### Changed
- ClaudeRunner now supports array of MCP config paths for composable configurations
- ClaudeRunner supports inline MCP server configurations alongside file-based configs
- MCP configurations from files and inline sources are merged together

### Fixed
- Fixed webhook signature verification failures after restarting cyrus by extending edge worker registration TTL from 1 hour to 90 days
  - Resolves "Webhook signature verification failed for all registered handlers" error that occurred when cyrus was stopped and restarted
  - Edge worker registrations in the proxy now persist for 90 days instead of expiring after 1 hour

### Improved
- New comments on Linear issues queue up when Cyrus is already busy working, so that you can send multiple in a row ([#77](https://github.com/ceedaragents/cyrus/pull/77)) (now feed into existing Claude sessions instead of killing and restarting the session

### Packages

#### cyrus-claude-runner
- cyrus-claude-runner@0.0.8

#### cyrus-edge-worker
- cyrus-edge-worker@0.0.10

## [0.1.21] - 2025-01-05

### CLI
- cyrus-ai@0.1.21

### Added
- Added `CYRUS_HOST_EXTERNAL` environment variable to enable external server access ([#78](https://github.com/ceedaragents/cyrus/pull/78))
  - Set to `true` to listen on `0.0.0.0` (all interfaces) instead of `localhost`
  - Enables Docker container deployment and external webhook access scenarios
  - Maintains backward compatibility with `localhost` as default

### Changed
- **BREAKING**: Renamed `CYRUS_WEBHOOK_BASE_URL` to `CYRUS_BASE_URL` for clearer naming
  - **Action Required**: Update environment configuration to use `CYRUS_BASE_URL` instead of `CYRUS_WEBHOOK_BASE_URL`
  - **Legacy Support**: `CYRUS_WEBHOOK_BASE_URL` is still supported for backward compatibility but deprecated
  - The variable serves both webhook and OAuth callback purposes since they run on the same server

### Packages

#### cyrus-edge-worker
- cyrus-edge-worker@0.0.9

## [0.1.19] - 2025-01-04

### CLI
- cyrus-ai@0.1.19

### Added
- Added `CYRUS_OAUTH_CALLBACK_BASE_URL` environment variable to configure OAuth callback URL (defaults to `http://localhost:3457`) ([#69](https://github.com/ceedaragents/cyrus/pull/69))
- Added `CYRUS_OAUTH_CALLBACK_PORT` environment variable to configure OAuth callback port (defaults to `3457`)
- OAuth callback URL is now fully configurable for different deployment environments (Docker, remote development, custom domains)
- Supports `--env-file=path` option to load environment variables from custom file
- Added `CYRUS_BASE_URL` environment variable to configure base URL for edge workers ([#74](https://github.com/ceedaragents/cyrus/pull/74))
- Added `CYRUS_WEBHOOK_PORT` environment variable to configure webhook port (defaults to random port 3000-3999)
- Implemented shared webhook server architecture to eliminate port conflicts between multiple Linear tokens

### Changed
- **BREAKING**: Migrated from Server-Sent Events (SSE) to webhook-only architecture ([#74](https://github.com/ceedaragents/cyrus/pull/74))
  - **Action Required**: Edge workers now receive webhooks instead of SSE streams
  - **Action Required**: Set `CYRUS_BASE_URL` environment variable if using custom deployment URLs (e.g., ngrok tunnel, server domain)
  - **Action Required**: Set `CYRUS_WEBHOOK_PORT=3456` environment variable to ensure consistent webhook port
  - **Action Required**: Ensure edge workers can receive inbound HTTP requests on webhook ports
- Renamed repository setup script from `secretagentsetup.sh` to `cyrus-setup.sh`

### Fixed
- Resolved SSE connection reliability issues by migrating to webhook architecture
- Improved disconnection message formatting
- Removed duplicate disconnection logging

### Packages

#### cyrus-claude-runner
- Upgraded @anthropic-ai/claude-code dependency to version 1.0.31

## [0.0.3] - 2025-06-17

### Packages
- cyrus-claude-runner@0.0.3
- cyrus-core@0.0.3
- cyrus-edge-worker@0.0.3
- cyrus-ndjson-client@0.0.3

Initial changelog entry

## [0.1.9] - 2025-06-17

### CLI
- cyrus-ai@0.1.9

Initial changelog entry<|MERGE_RESOLUTION|>--- conflicted
+++ resolved
@@ -4,7 +4,6 @@
 
 ## [Unreleased]
 
-<<<<<<< HEAD
 ### Added
 - Orphaned Linear agent session recovery - Cyrus now automatically recovers sessions after restarts
   - Detects orphaned sessions when users continue conversations after Cyrus restarts
@@ -12,7 +11,7 @@
   - Provides user-friendly notifications during recovery process
   - Automatically recreates ClaudeRunner instances for all active sessions on startup
   - Ensures seamless conversation continuation across deployments, crashes, and maintenance
-=======
+
 ## [0.1.40] - 2025-08-10
 
 ### Added
@@ -25,7 +24,7 @@
   - New `routingLabels` configuration option allows specifying which labels should route to a specific repository
   - Useful when multiple repositories handle issues from the same Linear team (e.g., backend vs frontend repos)
   - Label routing takes precedence over team-based routing for more granular control
->>>>>>> 5bd86a40
+
 
 ### Changed
 - Updated Linear SDK from v54 to v55.1.0 to support Agent Activity Signals
