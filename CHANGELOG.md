--- conflicted
+++ resolved
@@ -5,18 +5,13 @@
 ## [Unreleased]
 
 ### Added
-<<<<<<< HEAD
 - **Image generation support**: Added GPT Image tools using OpenAI's Responses API with background mode to avoid timeouts. Three tools mirror the Sora pattern: `mcp__image-tools__gpt_image_generate` to start async image generation (returns job ID), `mcp__image-tools__gpt_image_check_status` to poll for completion, and `mcp__image-tools__gpt_image_get` to download completed images. Supports customizable size (1024x1024, 1536x1024, 1024x1536), quality (low/medium/high/auto), background transparency, and output formats (PNG/JPEG/WebP).
 - **Sora 2 video generation support**: Added custom MCP tools for OpenAI Sora 2 video generation with three tools: `mcp__sora-tools__sora_generate_video` to start video generation (supports text-to-video and image-to-video via `input_reference` parameter; reference images must match target video resolution and be in JPEG, PNG, or WebP format only), `mcp__sora-tools__sora_check_status` to poll job status, and `mcp__sora-tools__sora_get_video` to download completed videos.
 
 ### Changed
 - **Breaking: OpenAI configuration naming**: Renamed repository config fields from `soraApiKey`/`soraOutputDirectory` to `openaiApiKey`/`openaiOutputDirectory` to reflect support for multiple OpenAI services (Sora and GPT Image). Update your repository config to use the new field names.
-=======
 - **Environment variable support in MCP configs**: MCP configuration files can now reference environment variables from repository `.env` files using `${VAR}` and `${VAR:-default}` syntax, making it easier to manage API tokens and other sensitive configuration values
-
-### Changed
 - Updated @anthropic-ai/claude-agent-sdk from v0.1.13 to v0.1.14 - includes parity updates with Claude Code v2.0.14. See [@anthropic-ai/claude-agent-sdk v0.1.14 changelog](https://github.com/anthropics/claude-agent-sdk-typescript/blob/main/CHANGELOG.md#0114)
->>>>>>> 74778ad7
 
 ## [0.1.55] - 2025-10-09
 
