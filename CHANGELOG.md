--- conflicted
+++ resolved
@@ -4,10 +4,9 @@
 
 ## [Unreleased]
 
-<<<<<<< HEAD
 ### Changed
 - Updated @anthropic-ai/claude-code from v1.0.83 to v1.0.84 for latest Claude Code improvements. See [Claude Code v1.0.84 changelog](https://github.com/anthropics/claude-code/blob/main/CHANGELOG.md#1084)
-=======
+
 ## [0.1.44] - 2025-08-19
 
 ### Changed
@@ -24,7 +23,6 @@
 
 #### cyrus-ai (CLI)
 - cyrus-ai@0.1.44
->>>>>>> b5154ddf
 
 ## [0.1.43] - 2025-08-18
 
