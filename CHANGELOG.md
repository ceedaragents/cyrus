--- conflicted
+++ resolved
@@ -4,7 +4,6 @@
 
 ## [Unreleased]
 
-<<<<<<< HEAD
 ### Added
 - **Cloudflare Tunnel Transport Client**: New `cyrus-cloudflare-tunnel-client` package for receiving configuration updates and webhooks from cyrus-hosted
   - Uses Cloudflare tunnels via `cloudflared` npm package for secure communication
@@ -32,46 +31,6 @@
   - Removed `billing` and `set-customer-id` commands
   - Streamlined `auth` command to focus on authentication only
   - All tunnel management now handled by SharedApplicationServer
-- Updated @anthropic-ai/claude-agent-sdk from v0.1.15 to v0.1.28 - includes parity updates with Claude Code v2.0.28 and fixes custom tools timing out after 30 seconds instead of respecting the MCP_TOOL_TIMEOUT environment variable. See [@anthropic-ai/claude-agent-sdk v0.1.28 changelog](https://github.com/anthropics/claude-agent-sdk-typescript/blob/main/CHANGELOG.md#0128)
-- Updated @anthropic-ai/sdk from v0.65.0 to v0.66.0 - see [@anthropic-ai/sdk v0.66.0 changelog](https://github.com/anthropics/anthropic-sdk-typescript/compare/sdk-v0.65.0...sdk-v0.66.0)
-=======
-## [0.1.58] - 2025-10-29
-
-### Added
-- Orchestrator and sub-issue communication is now visible in Linear activity: feedback from orchestrator to sub-issues and results from sub-issues to orchestrator are posted as thoughts with clear context
-
-### Fixed
-- Procedure routing is now reset when resuming parent sessions from child completion, preventing excessive thought and action suppression logs
-- Fixed bug where initial subroutine prompts were not applied to comment-triggered new sessions (only worked for assignment-based sessions)
-- Improved routing classification to correctly identify test-related requests (e.g., "add unit tests", "fix failing tests") as code work instead of planning tasks
-
-### Changed
-- Debugger workflow now proceeds directly from bug reproduction to fix implementation without requiring manual approval
-- Updated @anthropic-ai/claude-agent-sdk from v0.1.25 to v0.1.28 - includes parity updates with Claude Code v2.0.28 and fixes custom tools timing out after 30 seconds instead of respecting the MCP_TOOL_TIMEOUT environment variable. See [@anthropic-ai/claude-agent-sdk v0.1.28 changelog](https://github.com/anthropics/claude-agent-sdk-typescript/blob/main/CHANGELOG.md#0128)
-- All workflows (full-development, debugger-full, orchestrator-full) now end with concise summary instead of verbose summary
-- Non-summary subroutines (debugger-fix, debugger-reproduction, verifications, git-gh) now explicitly avoid posting Linear comments and end with brief 1-sentence completion messages
-- Orchestrator agents are now strongly discouraged from posting Linear comments to current issues; comments only used when triggering sub-agent sessions on child issues
-- Orchestrator agents are explicitly instructed not to assign themselves (Cyrus) as a delegate when creating sub-issues
-- Tool call result outputs are no longer wrapped in collapsible sections in Linear comments
-- Concise summary format now uses collapsible sections for "Changes Made" and "Files Modified" to keep summaries brief
-- Simple-question workflow now has two phases: investigation (gather information without answering) and answer formatting (provide markdown-formatted response)
-- Initial subroutine prompts are now consistently loaded for all new sessions (assignment-based and comment-based), ensuring agents receive proper workflow guidance from the start
-- Full-development workflow now starts with dedicated coding-activity subroutine (implementation and testing only, no git/gh operations)
-
-### Packages
-
-#### cyrus-core
-- cyrus-core@0.0.20
-
-#### cyrus-edge-worker
-- cyrus-edge-worker@0.0.40
-
-#### cyrus-simple-agent-runner
-- cyrus-simple-agent-runner@0.0.3
-
-#### cyrus-ai (CLI)
-- cyrus-ai@0.1.58
->>>>>>> c78884d1
 
 ### Removed
 - **Subscription service**: Removed customer validation and subscription checking code
