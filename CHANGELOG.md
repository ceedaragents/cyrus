# Changelog

All notable changes to this project will be documented in this file.

## [Unreleased]

### Changed
- Debugger workflow now proceeds directly from bug reproduction to fix implementation without requiring manual approval
<<<<<<< HEAD
- Updated @anthropic-ai/claude-agent-sdk from v0.1.25 to v0.1.26 - includes parity updates with Claude Code v2.0.26. See [@anthropic-ai/claude-agent-sdk v0.1.26 changelog](https://github.com/anthropics/claude-agent-sdk-typescript/blob/main/CHANGELOG.md#0126)
- All workflows (full-development, debugger-full, orchestrator-full) now end with concise summary instead of verbose summary
- Non-summary subroutines (debugger-fix, debugger-reproduction, verifications, git-gh) now explicitly avoid posting Linear comments and end with brief 1-sentence completion messages
- Orchestrator agents are now strongly discouraged from posting Linear comments to current issues; comments only used when triggering sub-agent sessions on child issues
- Orchestrator agents are explicitly instructed not to assign themselves (Cyrus) as a delegate when creating sub-issues
- Tool call result outputs are no longer wrapped in collapsible sections in Linear comments
- Concise summary format now uses collapsible sections for "Changes Made" and "Files Modified" to keep summaries brief
- Simple-question workflow now has two phases: investigation (gather information without answering) and answer formatting (provide markdown-formatted response)
- Initial subroutine prompts are now consistently loaded for all new sessions (assignment-based and comment-based), ensuring agents receive proper workflow guidance from the start
- Full-development workflow now starts with dedicated coding-activity subroutine (implementation and testing only, no git/gh operations)

### Fixed
- Fixed bug where initial subroutine prompts were not applied to comment-triggered new sessions (only worked for assignment-based sessions)
=======
- Updated @anthropic-ai/claude-agent-sdk from v0.1.26 to v0.1.27 - includes parity updates with Claude Code v2.0.27 and adds support for plugins field in Options. See [@anthropic-ai/claude-agent-sdk v0.1.27 changelog](https://github.com/anthropics/claude-agent-sdk-typescript/blob/main/CHANGELOG.md#0127)
>>>>>>> b7b04e33

## [0.1.57] - 2025-10-12

### Fixed
- Fixed missing `cyrus-simple-agent-runner` package publication that broke installation of cyrus-ai@0.1.56

### Packages

#### cyrus-simple-agent-runner
- cyrus-simple-agent-runner@0.0.2

#### cyrus-edge-worker
- cyrus-edge-worker@0.0.39

#### cyrus-ai (CLI)
- cyrus-ai@0.1.57

## [0.1.56] - 2025-10-12

### Added
- **Intelligent procedure routing**: Cyrus now automatically selects the best workflow for each task by analyzing the request content. Simple questions get quick answers, documentation edits proceed directly to implementation, and code changes get the full workflow with verifications and git operations. Uses fast "haiku" model for 10-second classification.
- **Modular subroutine system**: Workflows are composed of reusable subroutines (verifications, git-gh, concise-summary, verbose-summary) that can be mixed and matched based on the procedure selected.
- **Environment variable support in MCP configs**: MCP configuration files can now reference environment variables from repository `.env` files using `${VAR}` and `${VAR:-default}` syntax, making it easier to manage API tokens and other sensitive configuration values
- **Sora 2 video generation support**: Added custom MCP tools for OpenAI Sora 2 video generation with three tools: `mcp__sora-tools__sora_generate_video` to start video generation (supports text-to-video and image-to-video via `input_reference` parameter; reference images must match target video resolution and be in JPEG, PNG, or WebP format only), `mcp__sora-tools__sora_check_status` to poll job status, and `mcp__sora-tools__sora_get_video` to download completed videos
- **Simple agent runner package**: Added new `cyrus-simple-agent-runner` package for constrained agent queries that return one of a predefined set of responses (e.g., "yes", "no"). Features type-safe enumerated responses, comprehensive error handling, and progress tracking.
- **Image generation support**: Added GPT Image tools using OpenAI's Responses API with background mode. Two tools provide async image generation: `mcp__image-tools__gpt_image_generate` starts async image generation and returns a job ID, and `mcp__image-tools__gpt_image_get` checks status and downloads the image if ready (returns "not ready" if incomplete - agents can call again). Supports customizable size (1024x1024, 1536x1024, 1024x1536, auto), quality (low/medium/high/auto), background transparency, and output formats (PNG/JPEG/WebP). Uses gpt-5 model for tool invocation.

### Changed
- Updated @anthropic-ai/claude-agent-sdk from v0.1.13 to v0.1.14 - includes parity updates with Claude Code v2.0.14. See [@anthropic-ai/claude-agent-sdk v0.1.14 changelog](https://github.com/anthropics/claude-agent-sdk-typescript/blob/main/CHANGELOG.md#0114)
- **Breaking: OpenAI configuration naming**: Renamed repository config fields from `soraApiKey`/`soraOutputDirectory` to `openaiApiKey`/`openaiOutputDirectory` to reflect support for multiple OpenAI services (Sora and GPT Image). Update your repository config to use the new field names.

### Packages

#### cyrus-claude-runner
- cyrus-claude-runner@0.0.31

#### cyrus-core
- cyrus-core@0.0.19

#### cyrus-edge-worker
- cyrus-edge-worker@0.0.38

#### cyrus-ndjson-client
- cyrus-ndjson-client@0.0.24

#### cyrus-simple-agent-runner
- cyrus-simple-agent-runner@0.0.2

#### cyrus-ai (CLI)
- cyrus-ai@0.1.56

## [0.1.55] - 2025-10-09

### Added
- **Dynamic configuration updates**: Cyrus now automatically detects and applies changes to `~/.cyrus/config.json` without requiring a restart
  - Add or remove repositories on the fly while Cyrus continues running
  - Removed repositories stop all active sessions and post notification messages to Linear
  - Webhook connections automatically reconnect when tokens are updated
  - File watcher uses debouncing to handle rapid configuration changes smoothly

### Changed
- **Upgraded to official Linear MCP server**: Replaced the unofficial `@tacticlaunch/mcp-linear` stdio-based server with Linear's official HTTP-based MCP server (`https://mcp.linear.app/mcp`). This provides better stability and access to the latest Linear API features.
- Updated @anthropic-ai/claude-agent-sdk from v0.1.10 to v0.1.11 - includes parity updates with Claude Code v2.0.11. See [@anthropic-ai/claude-agent-sdk v0.1.11 changelog](https://github.com/anthropics/claude-agent-sdk-typescript/blob/main/CHANGELOG.md#0111---2025-01-09)

### Packages

#### cyrus-claude-runner
- cyrus-claude-runner@0.0.30

#### cyrus-core
- cyrus-core@0.0.18

#### cyrus-edge-worker
- cyrus-edge-worker@0.0.37

#### cyrus-ndjson-client
- cyrus-ndjson-client@0.0.23

#### cyrus-ai (CLI)
- cyrus-ai@0.1.55

## [0.1.54] - 2025-10-04

### Added
- **Automatic MCP config detection**: Cyrus now automatically detects and loads `.mcp.json` files in the repository root. The `.mcp.json` serves as a base configuration that can be extended by explicit `mcpConfigPath` settings, allowing for composable MCP server configurations.

### Fixed
- **Custom instructions now work correctly**: Fixed critical bug where `appendSystemPrompt` was being silently ignored, causing Cyrus to not follow custom instructions or agent guidance. The feature has been fixed to use the correct SDK API (`systemPrompt.append`), making custom prompts and Linear agent guidance work as intended.

### Packages

#### cyrus-claude-runner
- cyrus-claude-runner@0.0.29

#### cyrus-core
- cyrus-core@0.0.17

#### cyrus-edge-worker
- cyrus-edge-worker@0.0.36

#### cyrus-ndjson-client
- cyrus-ndjson-client@0.0.22

#### cyrus-ai (CLI)
- cyrus-ai@0.1.54

## [0.1.53] - 2025-10-04

### Added
- **Agent guidance injection**: Cyrus now automatically receives and includes both workspace-level and team-specific agent guidance from Linear in all prompts. When both types of guidance are configured, both are included in the prompt, with team-specific guidance taking precedence as specified by Linear's guidance system.

### Changed
- Updated @linear/sdk from v58.1.0 to v60.0.0 to support agent guidance feature

### Packages

#### cyrus-claude-runner
- cyrus-claude-runner@0.0.28

#### cyrus-core
- cyrus-core@0.0.16

#### cyrus-edge-worker
- cyrus-edge-worker@0.0.35

#### cyrus-ndjson-client
- cyrus-ndjson-client@0.0.21

#### cyrus-ai (CLI)
- cyrus-ai@0.1.53

## [0.1.52] - 2025-10-04

### Changed
- Version bump for all packages to ensure proper dependency resolution

### Packages

#### cyrus-claude-runner
- cyrus-claude-runner@0.0.27

#### cyrus-core
- cyrus-core@0.0.15

#### cyrus-edge-worker
- cyrus-edge-worker@0.0.34

#### cyrus-ndjson-client
- cyrus-ndjson-client@0.0.20

#### cyrus-ai (CLI)
- cyrus-ai@0.1.52

## [0.1.51] - 2025-10-04

### Fixed
- **Restored file-based settings loading**: Fixed regression from claude-agent-sdk update where CLAUDE.md files, settings files, and custom slash commands were not being loaded
  - Added explicit `settingSources: ["user", "project", "local"]` configuration to ClaudeRunner
  - This restores backwards compatibility with existing user configurations
  - See [Claude Code SDK Migration Guide](https://docs.claude.com/en/docs/claude-code/sdk/migration-guide#settings-sources-no-longer-loaded-by-default)

### Changed
- **Default model changed from opus to sonnet 4.5**: The default Claude model is now `sonnet` instead of `opus`
  - Fallback model changed from `sonnet` to `haiku`
  - Label-based model selection still available - users can add `opus`, `sonnet`, or `haiku` labels to issues to override the default
  - Affects all new sessions that don't explicitly specify a model in config
- Updated @anthropic-ai/claude-agent-sdk from v0.1.0 to v0.1.5 for latest Claude Agent SDK improvements
- Updated @anthropic-ai/sdk from v0.64.0 to v0.65.0 for latest Anthropic SDK improvements
  - Added support for Claude Sonnet 4.5 and context management features
  - See [@anthropic-ai/sdk v0.65.0 changelog](https://github.com/anthropics/anthropic-sdk-typescript/compare/sdk-v0.64.0...sdk-v0.65.0)

### Packages

#### cyrus-claude-runner
- cyrus-claude-runner@0.0.26

#### cyrus-core
- cyrus-core@0.0.14

#### cyrus-edge-worker
- cyrus-edge-worker@0.0.33

#### cyrus-ndjson-client
- cyrus-ndjson-client@0.0.19

#### cyrus-ai (CLI)
- cyrus-ai@0.1.51

## [0.1.50] - 2025-09-30

### Added
- **Global setup script support**: Added `global_setup_script` optional field in config.json
  - Runs before repository-specific `cyrus-setup.sh` when creating git worktrees
  - Supports ~ expansion for home directory paths
  - Same environment variables passed to both global and repository scripts (LINEAR_ISSUE_ID, LINEAR_ISSUE_IDENTIFIER, LINEAR_ISSUE_TITLE)
  - 5-minute timeout to prevent hanging scripts
  - Comprehensive error handling and logging for both global and repository scripts
  - Script failures don't prevent worktree creation
  - Cross-platform support (bash, PowerShell, cmd, bat)

- **Ephemeral agent activities for tool calls**: Standard tool calls now post ephemeral activities to Linear
  - Tool calls (except Task and TodoWrite) create ephemeral activities that disappear when replaced
  - Tool responses create non-ephemeral activities showing original tool name and input
  - Tool outputs are wrapped in `+++Tool Output` collapsible blocks (collapsed by default)
  - Tool errors display as "{ToolName} (Error)" for better clarity
  - Subtasks maintain arrow emoji (↪) prefix for visual hierarchy
  - TodoWrite tool results are skipped to prevent duplicate activities
  - Reduces visual clutter in Linear while preserving important information

### Changed
- **Linear SDK upgraded to v58.1.0**: Updated across all packages to support ephemeral agent activity field
  - Added `ephemeral: boolean` support for agent activities
  - Maintained backward compatibility with existing non-ephemeral activities

### Packages

#### cyrus-claude-runner
- cyrus-claude-runner@0.0.26

#### cyrus-core
- cyrus-core@0.0.14

#### cyrus-edge-worker
- cyrus-edge-worker@0.0.33

#### cyrus-linear-webhook-client
- cyrus-linear-webhook-client@0.0.3

#### cyrus-ndjson-client
- cyrus-ndjson-client@0.0.19

## [0.1.49] - 2025-09-29

### Changed
- **Migrated from Claude Code SDK to Claude Agent SDK**: Replaced `@anthropic-ai/claude-code` v1.0.128 with `@anthropic-ai/claude-agent-sdk` v0.1.0
  - Updated all imports and type references to use the new package name
  - Handled breaking change: SDK no longer uses Claude Code's system prompt by default - now explicitly requests Claude Code preset to maintain backward compatibility
  - No changes needed for settings sources as the codebase doesn't rely on automatic settings file loading
- Updated @anthropic-ai/sdk from v0.62.0 to v0.64.0 for latest Anthropic SDK improvements

### Packages

#### cyrus-claude-runner
- cyrus-claude-runner@0.0.25

#### cyrus-core
- cyrus-core@0.0.13

#### cyrus-edge-worker
- cyrus-edge-worker@0.0.32

#### cyrus-ai (CLI)
- cyrus-ai@0.1.49

## [0.1.48] - 2025-01-11

### Added
- **Direct OAuth authorization support**: The CLI can now handle OAuth authorization directly when `LINEAR_DIRECT_WEBHOOKS=true`
  - New `/oauth/authorize` endpoint in SharedApplicationServer for self-hosted OAuth flow
  - Automatic OAuth code exchange when using direct webhooks mode
  - Support for custom Linear OAuth applications via `LINEAR_CLIENT_ID` and `LINEAR_CLIENT_SECRET` environment variables
  - Maintains backward compatibility with proxy-based OAuth for standard deployments

### Packages

#### cyrus-edge-worker
- cyrus-edge-worker@0.0.31

#### cyrus-ai (CLI)
- cyrus-ai@0.1.48

## [0.1.47] - 2025-01-09

### Fixed
- Fixed webhook signature verification for LinearWebhookClient
  - Corrected signature verification to properly handle webhook payloads
  - Ensures webhook authenticity when using direct webhook forwarding mode
  - Resolves security validation issues in direct webhook configurations

### Packages

#### cyrus-linear-webhook-client
- cyrus-linear-webhook-client@0.0.2

#### cyrus-edge-worker
- cyrus-edge-worker@0.0.30

#### cyrus-ai (CLI)
- cyrus-ai@0.1.47

## [0.1.46] - 2025-01-09

### Added
- **Dynamic webhook client selection**: Support for choosing between proxy-based and direct webhook forwarding
  - New environment variable `LINEAR_DIRECT_WEBHOOKS` to control webhook client selection
  - When `LINEAR_DIRECT_WEBHOOKS=true`, uses new `linear-webhook-client` package for direct webhook forwarding
  - When unset or `false`, uses existing `ndjson-client` for proxy-based webhook handling
  - Maintains full backward compatibility with existing deployments
- **Sub-issue assignee inheritance with workspace context**: Sub-issues created by orchestrator agents now automatically inherit the same assignee as their parent issue, with complete workspace awareness
  - Enhanced label-prompt-template to include assignee information (`{{assignee_id}}` and `{{assignee_name}}`)
  - Added workspace teams context (`{{workspace_teams}}`) with team names, keys, IDs, and descriptions
  - Added workspace labels context (`{{workspace_labels}}`) with label names, IDs, and descriptions  
  - Updated orchestrator prompt instructions to require `assigneeId` parameter in sub-issue creation
  - Modified EdgeWorker to fetch and inject Linear workspace data (teams, labels, assignee) into orchestrator context
- **Mandatory verification framework for orchestrator agents**: Enhanced parent-child delegation with executable verification requirements
  - Parent orchestrators can now access child agent worktrees for independent verification
  - **Orchestrator prompt v2.2.0** with mandatory verification requirements in sub-issue descriptions
  - Child agents must provide detailed verification instructions (commands, expected outcomes, visual evidence)
  - Parents gain filesystem permissions to child worktrees during verification process
  - No more "verification theater" - actual executable validation required before merging child work
- **@cyrus /label-based-prompt command**: New special command for mention-triggered sessions
  - Use `@cyrus /label-based-prompt` in comments to trigger label-based prompts instead of mention prompts
  - Automatically determines and includes appropriate system prompts based on issue labels
  - Maintains full backwards compatibility with regular `@cyrus` mentions
  - Logged as "label-based-prompt-command" workflow type for easy identification
- **Tool restriction configuration**: New `disallowedTools` configuration option to explicitly block specific tools
  - Can be configured at global, repository, prompt type, and label-specific levels
  - Follows same hierarchy as `allowedTools` (label > prompt defaults > repository > global)
  - No default disallowed tools - only explicitly configured tools are blocked
  - Environment variable support: `DISALLOWED_TOOLS` for global defaults
  - Passed through to Claude Code via `disallowedTools` option
- **New Linear MCP tool**: `linear_agent_session_create_on_comment` for creating agent sessions on root comments
  - Enables orchestrator agents to trigger sub-agents on existing issue comment threads
  - Must be used with root comments only (not replies) due to Linear API constraints
  - Maintains parent-child session mapping for proper feedback routing

### Changed
- Updated @anthropic-ai/claude-code from v1.0.90 to v1.0.95 for latest Claude Code improvements. See [Claude Code v1.0.95 changelog](https://github.com/anthropics/claude-code/blob/main/CHANGELOG.md#1095)
- Replaced external cyrus-mcp-tools MCP server with inline tools using SDK callbacks for better performance
- Cyrus tools (file upload, agent session creation, feedback) now run in-process instead of via separate MCP server
- Enhanced orchestrator prompt to explicitly require reading/viewing all screenshots taken for visual verification

### Removed
- Removed cyrus-mcp-tools package in favor of inline tool implementation

## [0.1.45] - 2025-08-28

### Added
- New `cyrus-mcp-tools` package providing MCP tools for Linear integration
  - File upload capability: Upload files to Linear and get asset URLs for use in issues and comments
  - Agent session creation: Create AI/bot tracking sessions on Linear issues
  - **Give feedback tool: Allows parent sessions to send feedback to child sessions**
  - Automatically available in all Cyrus sessions without additional configuration
- PostToolUse hook integration for tracking parent-child agent session relationships
  - Automatically captures child agent session IDs when linear_agent_session_create tool is used
  - **Triggers child session resumption when linear_agent_give_feedback tool is used**
  - Maintains mapping of child sessions to parent sessions for hierarchical tracking
  - **Persistent storage of child-to-parent mappings across restarts**
  - Child session results are automatically forwarded to parent sessions upon completion
- New "orchestrator" label system prompt type
  - Joins existing "builder", "debugger", and "scoper" labels as a default option
  - Configured with read-only tools (cannot directly edit files)
  - Specializes in coordination and oversight of complex development tasks
  - Automatically triggered by "Orchestrator" label on Linear issues
- **Label-based Claude model selection**: You can now override the Claude model used for specific issues by adding labels
  - Add "opus", "sonnet", or "haiku" label to any Linear issue to force that model
  - Model labels take highest priority (overrides both repository and global settings)
  - Case-insensitive label matching for flexibility
  - Automatically sets appropriate fallback models (opus→sonnet, sonnet→haiku, haiku→haiku)

### Changed
- Updated @anthropic-ai/claude-code from v1.0.88 to v1.0.89 for latest Claude Code improvements. See [Claude Code v1.0.89 changelog](https://github.com/anthropics/claude-code/blob/main/CHANGELOG.md#1089)
- Upgraded @linear/sdk from v38/v55 to v58.0.0 across all packages for latest Linear API features
- Enhanced ClaudeRunner and EdgeWorker to support Claude Code SDK hooks for tool interception

### Packages

#### cyrus-mcp-tools
- cyrus-mcp-tools@0.3.0 - Already published (not part of this release)

#### cyrus-core
- cyrus-core@0.0.11

#### cyrus-claude-runner
- cyrus-claude-runner@0.0.23

#### cyrus-edge-worker
- cyrus-edge-worker@0.0.28

#### cyrus-ndjson-client
- cyrus-ndjson-client@0.0.17

#### cyrus-ai (CLI)
- cyrus-ai@0.1.45

## [0.1.44] - 2025-08-19

### Changed
- Updated @anthropic-ai/claude-code dependency to use exact version (1.0.83) instead of caret range for improved consistency
- Updated CLAUDE.md documentation with clearer MCP Linear integration testing instructions

### Packages

#### cyrus-claude-runner
- cyrus-claude-runner@0.0.22

#### cyrus-edge-worker
- cyrus-edge-worker@0.0.27

#### cyrus-ai (CLI)
- cyrus-ai@0.1.44

## [0.1.43] - 2025-08-18

### Added
- Model configuration support for Claude Pro users
  - Configure Claude model selection (priority order: env vars → repository config → global config → defaults)
  - Environment variables: `CYRUS_DEFAULT_MODEL` and `CYRUS_DEFAULT_FALLBACK_MODEL`
  - Global config: `defaultModel` and `defaultFallbackModel` in `~/.cyrus/config.json`
  - Repository-specific: `model` and `fallbackModel` fields per repository
  - Defaults: `"opus"` (primary) and `"sonnet"` (fallback)
  - Resolves errors for Claude Pro users who lack Opus model access

### Changed
- Updated @anthropic-ai/claude-code from v1.0.81 to v1.0.83 for latest Claude Code improvements. See [Claude Code v1.0.83 changelog](https://github.com/anthropics/claude-code/blob/main/CHANGELOG.md#1083)

### Fixed
- Fixed git worktree creation failures for sub-issues when parent branch doesn't exist remotely
  - Added proper remote branch existence checking before attempting worktree creation
  - Gracefully falls back to local parent branch or default base branch when remote parent branch is unavailable

### Packages

#### cyrus-claude-runner  
- cyrus-claude-runner@0.0.21

#### cyrus-edge-worker
- cyrus-edge-worker@0.0.26

#### cyrus-ai (CLI)
- cyrus-ai@0.1.43

## [0.1.42] - 2025-08-15

### Changed
- Updated @anthropic-ai/claude-code from v1.0.77 to v1.0.80 for latest Claude Code improvements. See [Claude Code v1.0.80 changelog](https://github.com/anthropics/claude-code/blob/main/CHANGELOG.md#1080)
- Updated @anthropic-ai/sdk from v0.59.0 to v0.60.0 for latest Anthropic SDK improvements

### Fixed
- Fixed issue where duplicate messages appeared in Linear when Claude provided final responses
  - Added consistent LAST_MESSAGE_MARKER to all prompt types to ensure Claude includes the special marker in final responses
  - Marker is automatically removed before posting to Linear, preventing duplicate content

### Packages

#### cyrus-core
- cyrus-core@0.0.10

#### cyrus-claude-runner  
- cyrus-claude-runner@0.0.20

#### cyrus-edge-worker
- cyrus-edge-worker@0.0.25

#### cyrus-ndjson-client
- cyrus-ndjson-client@0.0.16

#### cyrus-ai (CLI)
- cyrus-ai@0.1.42

## [0.1.41] - 2025-08-13

### Added
- Dynamic tool configuration based on system prompt labels
  - Restrict Claude's tools per task type: give debugger mode only read access, builder mode safe tools, etc.
  - Use case: scoper can only read files, debugger can't use Bash, builder gets full access
  - Use presets (`"readOnly"`, `"safe"`, `"all"`) or custom tool lists in your `labelPrompts` config
  - Improves security and keeps Claude focused on the right tools for each job
  - See [Configuration docs](https://github.com/ceedaragents/cyrus#configuration) for setup details

### Changed
- Updated @anthropic-ai/claude-code from v1.0.72 to v1.0.73 for latest Claude Code improvements

### Fixed
- Fixed Windows compatibility issues that caused agent failures on Windows systems
  - Replaced Unix-specific `mkdir -p` commands with cross-platform Node.js `mkdirSync` 
  - Implemented intelligent shell script detection supporting Windows (.ps1, .bat, .cmd) and Unix (.sh) scripts
  - Added graceful fallback for Windows users with Git Bash/WSL to still use bash scripts
  - Resolves "A subdirectory or file -p already exists" and "bash command not found" errors
- Resolved issue where Cyrus would fail to respond when it was initially delegated when the receiver was down
  - Now properly creates new sessions when prompted if none existed
  - Sessions are correctly initialized even when no prior session history exists
  - Improved code organization and type safety in session handling logic

### Packages

#### cyrus-core
- cyrus-core@0.0.10

#### cyrus-claude-runner  
- cyrus-claude-runner@0.0.19

#### cyrus-edge-worker
- cyrus-edge-worker@0.0.24

#### cyrus-ndjson-client
- cyrus-ndjson-client@0.0.16

#### cyrus-ai (CLI)
- cyrus-ai@0.1.41

## [0.1.40] - 2025-08-10

### Added
- Customer subscription validation for Cyrus Pro users
  - Automatically checks subscription status when using the default proxy with a customer ID
  - Blocks access if subscription is expired, cancelled, or invalid
  - Shows appropriate messages for returning customers vs new customers
  - Validates subscription when setting customer ID via `cyrus set-customer-id` command
- Label-based repository routing - Route Linear issues to different git repositories based on their labels
  - New `routingLabels` configuration option allows specifying which labels should route to a specific repository
  - Useful when multiple repositories handle issues from the same Linear team (e.g., backend vs frontend repos)
  - Label routing takes precedence over team-based routing for more granular control

### Changed
- Updated Linear SDK from v54 to v55.1.0 to support Agent Activity Signals
  - Stop button in Linear UI now sends a deterministic `stop` signal that Cyrus responds to immediately
  - When you click the stop button while Cyrus is working, it will cleanly halt all operations and confirm the stop action
  - The stop signal implementation ensures no work continues after the stop is requested
- Updated Anthropic AI SDK from v0.57.0 to v0.59.0 and Claude Code from v1.0.61 to v1.0.72 for improved Claude integration

### Packages

#### cyrus-core
- cyrus-core@0.0.9

#### cyrus-claude-runner  
- cyrus-claude-runner@0.0.18

#### cyrus-edge-worker
- cyrus-edge-worker@0.0.23

#### cyrus-ndjson-client
- cyrus-ndjson-client@0.0.15

#### cyrus-ai (CLI)
- cyrus-ai@0.1.40

## [0.1.39] - 2025-08-08

### Changed
- Simplified initial setup by removing configuration prompts for MCP, labels, Linear teams, allowed tools, and workspace directory
  - MCP configuration is now optional with no default prompt
  - Allowed tools default to all standard tools plus Bash(git:*) and Bash(gh:*) for immediate productivity
  - Label-based system prompts now have defaults: "Bug" for debugger mode, "Feature,Improvement" for builder mode, and "PRD" for scoper mode
  - Team-based routing defaults to all workspace issues (no team filtering)
  - Workspace directory automatically uses `~/.cyrus/workspaces/<repo-name>`
  - Streamlined first-time user experience with sensible defaults

### Added
- Configuration documentation in README explaining all customizable settings
- Link to configuration docs in CLI output after setup completion

### Fixed
- Fixed duplicate OAuth authorization messages during Linear login flow while ensuring browser still opens automatically

### Packages

#### cyrus-core
- cyrus-core@0.0.8

#### cyrus-claude-runner
- cyrus-claude-runner@0.0.17

#### cyrus-edge-worker
- cyrus-edge-worker@0.0.22

#### cyrus-ndjson-client
- cyrus-ndjson-client@0.0.15

#### cyrus-ai (CLI)
- cyrus-ai@0.1.39

## [0.1.38] - 2025-08-06

### Added
- Native Linear attachments (like Sentry error links) are now included in the issue context sent to Claude
  - Cyrus now fetches attachments using Linear's native attachment API
  - Attachments appear in a dedicated "Linear Issue Links" section in the prompt
  - Particularly useful for Sentry error tracking links and other external integrations
- New command **`cyrus add-repository`** - Add a new repository configuration, thanks new contributor @Maxim-Filimonov !
- Attachment support for comments - Cyrus now downloads and provides access to attachments added in Linear comments
  - Attachments are automatically downloaded when users post comments with URLs or files
  - Downloaded to `~/.cyrus/<workspace>/attachments` directory
  - Attachment manifest is generated and included in Claude's prompt
  - Attachments directory is always available to Claude during sessions
- Differentiation between issue delegation and @ mentions for more focused responses
  - @ mentions now trigger focused responses without system prompts
  - Delegations continue to use full system prompts for comprehensive task handling
  - Aligns with Linear's expected agent activity behavior
- Subscription management built right into the CLI (because who wants another dashboard?)
  - `cyrus billing` - Opens your Stripe portal to manage subscription, payment methods, and download invoices
  - `cyrus set-customer-id` - Saves your customer ID after signup (copy-paste friendly)
  - Interactive prompt on startup if you're using our proxy without a subscription
  - Self-hosting option for the DIY crowd who prefer their own Linear app and infrastructure
  - existed in v0.1.34 but was missing since then

### Fixed
- Fixed attachments not being accessible to Claude during active streaming sessions
  - Pre-create attachments directory for every session to ensure future attachments are accessible
  - Always include attachments directory in allowedDirectories configuration
- Fixed issue where messages from @ Cyrus mention comments weren't being added to context
- Fixed issue where sub-issue base branches weren't being added to the user-prompt template, causing Cyrus to create PRs against the default branch instead

### Packages

#### cyrus-core
- cyrus-core@0.0.8

#### cyrus-claude-runner
- cyrus-claude-runner@0.0.16

#### cyrus-edge-worker
- cyrus-edge-worker@0.0.21

#### cyrus-ndjson-client
- cyrus-ndjson-client@0.0.15

#### cyrus-ai (CLI)
- cyrus-ai@0.1.38

## [0.1.37] - 2025-08-03

### Fixed
- Fixed "RateLimit exceeded" and `Cannot query field "agentContext" on type "AgentActivity".` errors when interacting with Linear API by updating SDK from v52 to v54
  - Linear API had breaking changes that caused compatibility issues with SDK v52
  - The outdated SDK was triggering excessive API calls leading to rate limit errors
  - Upgrading to v54 resolves these compatibility issues and restores normal operation

### Packages

#### cyrus-core
- cyrus-core@0.0.8

#### cyrus-claude-runner
- cyrus-claude-runner@0.0.15

#### cyrus-edge-worker
- cyrus-edge-worker@0.0.20

#### cyrus-ndjson-client
- cyrus-ndjson-client@0.0.15

#### cyrus-ai (CLI)
- cyrus-ai@0.1.37

## [0.1.36] - 2025-08-01

### Added
- Instant response is now sent when receiving follow-up messages in an existing conversation, providing immediate feedback that Cyrus is working on the request
  - Shows "I've queued up your message as guidance" when Cyrus is still processing a previous request
  - Shows "Getting started on that..." when Cyrus is ready to process the new request immediately
- Parent branch inheritance for sub-issues - sub-issue branches now automatically use their parent issue's branch as the base instead of the default repository branch
  - Maintains proper Git hierarchy matching Linear's issue structure
  - Gracefully falls back to default base branch if parent branch doesn't exist
  - Clear logging shows branch inheritance decisions
- Model notification at thread initialization - Cyrus now announces which Claude model is being used (e.g., "Using model: claude-3-opus-20240229") when starting work on an issue
- Task tool execution markers in Linear comments - Cyrus now clearly indicates when automated Task tools are running
  - Tools invoked within a Task display "↪ ToolName" to indicate they're part of the Task
  - Shows "✅ Task Completed" when the Task finishes and displays the output from the Task

### Packages

#### cyrus-core
- cyrus-core@0.0.7

#### cyrus-claude-runner
- cyrus-claude-runner@0.0.14

#### cyrus-edge-worker
- cyrus-edge-worker@0.0.19

#### cyrus-ndjson-client
- cyrus-ndjson-client@0.0.14

#### cyrus-ai (CLI)
- cyrus-ai@0.1.36
## [0.1.35-alpha.0] - 2025-07-27

### Added
- Instant acknowledgment responses when Cyrus receives a request, providing immediate feedback to users
- Role mode notifications when issue labels trigger specific workflows (e.g., "Entering 'debugger' mode because of the 'Bug' label")
- You can now append custom instructions to Claude's system prompt via `appendInstruction` in repository config (~/.cyrus/config.json) - because sometimes Claude needs a gentle reminder that your variable names are art, not accidents

### Changed
- TodoWrite tool messages are now displayed as "thoughts" instead of "actions" in Linear for better visual organization

### Packages

#### cyrus-core
- cyrus-core@0.0.6-alpha.0

#### cyrus-claude-runner
- cyrus-claude-runner@0.0.13-alpha.0

#### cyrus-edge-worker
- cyrus-edge-worker@0.0.18-alpha.0

#### cyrus-ndjson-client
- cyrus-ndjson-client@0.0.13-alpha.0

#### cyrus-ai (CLI)
- cyrus-ai@0.1.35-alpha.0

## [0.1.33] - 2025-07-11

### CLI
- cyrus-ai@0.1.33

### Fixed
- Made conversation history of threads be resumable after Cyrus restarts
- Fixed the issue with continuity of conversation in a thread, after the first comment

### Packages

#### cyrus-core
- cyrus-core@0.0.6

#### cyrus-claude-runner
- cyrus-claude-runner@0.0.13

#### cyrus-edge-worker
- cyrus-edge-worker@0.0.18

#### cyrus-ndjson-client
- cyrus-ndjson-client@0.0.13

## [0.1.32] - 2025-07-09

### CLI
- cyrus-ai@0.1.32

### Fixed
- Missing prompt template file in published package (the one thing you need to actually run the thing)

### Packages

#### cyrus-edge-worker
- cyrus-edge-worker@0.0.17
  - Fixed missing prompt-template-v2.md in package files

## [0.1.31] - 2025-07-09

### CLI
- cyrus-ai@0.1.31

### Added
- Work on multiple tasks within a single Linear issue - each comment thread maintains its own Claude session, letting you tackle different parts of a problem in parallel without context mixing. New root comments start focused sessions that see the full conversation history in a threaded view (just like Linear's UI) while concentrating on your specific request
- Automatic ngrok tunnel setup for external access
  - No more manual port forwarding or reverse proxy setup required
  - Cyrus will ask for your ngrok auth token on first run and handle the rest
  - Free ngrok account required (sorry, we can't make the internet work by magic alone)
  - Skip ngrok setup if you prefer to handle networking yourself
- Webhook debugging via `CYRUS_WEBHOOK_DEBUG=true` environment variable - see exactly what Linear is (or isn't) sending you

### Fixed
- Fresh startup no longer crashes with "EdgeWorker not initialized" error when trying to connect to Linear
- OAuth flow now works properly on first run (turns out asking for credentials before having a way to receive them was... problematic)
- Git worktrees now work with local-only repositories (no more "fatal: 'origin' does not appear to be a git repository" when you're just trying to test things locally)
- Webhooks now register with the correct URL (ngrok/public URL instead of localhost)

### Packages

#### cyrus-edge-worker
- cyrus-edge-worker@0.0.16
- Added ngrok tunnel support for automatic public URL generation
- Fixed webhook URL registration to use public URLs
- Added getPublicUrl() method to SharedApplicationServer

#### cyrus-ndjson-client
- cyrus-ndjson-client@0.0.12
- Fixed webhook URL registration to use external server's public URL when available

## [0.1.30] - 2025-07-07

### CLI
- cyrus-ai@0.1.30

### Fixed
- Fixed critical crash issue where subprocess failures would bring down the entire application
  - Added global error handlers to prevent uncaught exceptions from terminating the process
  - Improved error isolation for individual Claude sessions - failures no longer affect other running sessions
  - Enhanced error logging with detailed stack traces for better debugging

### Packages

#### cyrus-edge-worker
- cyrus-edge-worker@0.0.15

## [0.1.28] - 2025-07-06

### CLI
- cyrus-ai@0.1.28

### Fixed
- Fixed critical streaming hang where sessions would never complete
  - Auto-completes streaming prompt when Claude sends result message
  - Prevents infinite wait in for-await loop

## [0.1.27] - 2025-07-06

### CLI
- cyrus-ai@0.1.27

### Changed
- Updated to use edge-worker 0.0.12 with fixed claude-runner dependency

## [0.1.26] - 2025-07-06

### CLI
- cyrus-ai@0.1.26

### Fixed
- Fixed critical streaming hang issue where Claude Code would block waiting for messages
  - Corrected `abortController` placement in query options (was at wrong nesting level)
  - Fixed system prompt parameter name (now uses `customSystemPrompt` as expected by Claude Code)

### Added
- Added `appendSystemPrompt` option to ClaudeRunner config for extending default system prompt

## [0.1.25] - 2025-07-06

### CLI
- cyrus-ai@0.1.25

### Fixed
- Fixed streaming session detection to prevent "I've queued up your message..." when sessions have completed
- Improved isStreaming() method to check both streaming state and session running status


## [0.1.23] - 2025-07-06

### CLI
- cyrus-ai@0.1.23

### Fixed
- Fixed streaming input sessions not properly cleaning up after completion
  - Resolves issue where "I've queued up your message..." appeared even after sessions had resolved
  - Properly closes input streams when Claude sessions complete naturally

### Added
- Added `cyrus check-tokens` command to validate all Linear OAuth tokens across repositories
- Added `cyrus refresh-token` command with OAuth flow integration to renew expired tokens
- Improved error handling for expired Linear tokens with graceful degradation
  - Shows clear error messages with suggested resolution steps
  - Continues running with valid repositories when some tokens are expired

### Changed
- Configuration file location moved from `.edge-config.json` in current directory to `~/.cyrus/config.json`
  - Automatically migrates existing `.edge-config.json` files to the new location
  - Uses standard user configuration directory for better cross-platform compatibility
  - Reports migration status when detected
- Default workspace directory changed from `{repository}/workspaces` to `~/.cyrus/workspaces/{repo-name}`
  - Centralizes all cyrus-related files in the user's home directory
  - Uses sanitized repository names as namespace folders
  - Existing configurations remain unchanged

## [0.1.22] - 2025-07-05

### CLI
- cyrus-ai@0.1.22

### Added
- Automatic Linear MCP (Model Context Protocol) server integration
  - Claude can now use Linear API tools directly within sessions
  - Automatically configures `@tacticlaunch/mcp-linear` server with repository's Linear token
  - Adds 30+ Linear MCP tools for issue management, comments, projects, and more
  - No additional configuration needed - works out of the box with existing Linear tokens

### Changed
- ClaudeRunner now supports array of MCP config paths for composable configurations
- ClaudeRunner supports inline MCP server configurations alongside file-based configs
- MCP configurations from files and inline sources are merged together

### Fixed
- Fixed webhook signature verification failures after restarting cyrus by extending edge worker registration TTL from 1 hour to 90 days
  - Resolves "Webhook signature verification failed for all registered handlers" error that occurred when cyrus was stopped and restarted
  - Edge worker registrations in the proxy now persist for 90 days instead of expiring after 1 hour

### Improved
- New comments on Linear issues queue up when Cyrus is already busy working, so that you can send multiple in a row ([#77](https://github.com/ceedaragents/cyrus/pull/77)) (now feed into existing Claude sessions instead of killing and restarting the session

### Packages

#### cyrus-claude-runner
- cyrus-claude-runner@0.0.8

#### cyrus-edge-worker
- cyrus-edge-worker@0.0.10

## [0.1.21] - 2025-07-05

### CLI
- cyrus-ai@0.1.21

### Added
- Added `CYRUS_HOST_EXTERNAL` environment variable to enable external server access ([#78](https://github.com/ceedaragents/cyrus/pull/78))
  - Set to `true` to listen on `0.0.0.0` (all interfaces) instead of `localhost`
  - Enables Docker container deployment and external webhook access scenarios
  - Maintains backward compatibility with `localhost` as default

### Changed
- **BREAKING**: Renamed `CYRUS_WEBHOOK_BASE_URL` to `CYRUS_BASE_URL` for clearer naming
  - **Action Required**: Update environment configuration to use `CYRUS_BASE_URL` instead of `CYRUS_WEBHOOK_BASE_URL`
  - **Legacy Support**: `CYRUS_WEBHOOK_BASE_URL` is still supported for backward compatibility but deprecated
  - The variable serves both webhook and OAuth callback purposes since they run on the same server

### Packages

#### cyrus-edge-worker
- cyrus-edge-worker@0.0.9

## [0.1.19] - 2025-07-04

### CLI
- cyrus-ai@0.1.19

### Added
- Added `CYRUS_OAUTH_CALLBACK_BASE_URL` environment variable to configure OAuth callback URL (defaults to `http://localhost:3457`) ([#69](https://github.com/ceedaragents/cyrus/pull/69))
- Added `CYRUS_OAUTH_CALLBACK_PORT` environment variable to configure OAuth callback port (defaults to `3457`)
- OAuth callback URL is now fully configurable for different deployment environments (Docker, remote development, custom domains)
- Supports `--env-file=path` option to load environment variables from custom file
- Added `CYRUS_BASE_URL` environment variable to configure base URL for edge workers ([#74](https://github.com/ceedaragents/cyrus/pull/74))
- Added `CYRUS_WEBHOOK_PORT` environment variable to configure webhook port (defaults to random port 3000-3999)
- Implemented shared webhook server architecture to eliminate port conflicts between multiple Linear tokens

### Changed
- **BREAKING**: Migrated from Server-Sent Events (SSE) to webhook-only architecture ([#74](https://github.com/ceedaragents/cyrus/pull/74))
  - **Action Required**: Edge workers now receive webhooks instead of SSE streams
  - **Action Required**: Set `CYRUS_BASE_URL` environment variable if using custom deployment URLs (e.g., ngrok tunnel, server domain)
  - **Action Required**: Set `CYRUS_WEBHOOK_PORT=3456` environment variable to ensure consistent webhook port
  - **Action Required**: Ensure edge workers can receive inbound HTTP requests on webhook ports
- Renamed repository setup script from `secretagentsetup.sh` to `cyrus-setup.sh`

### Fixed
- Resolved SSE connection reliability issues by migrating to webhook architecture
- Improved disconnection message formatting
- Removed duplicate disconnection logging

### Packages

#### cyrus-claude-runner
- Upgraded @anthropic-ai/claude-code dependency to version 1.0.31

## [0.0.3] - 2025-06-17

### Packages
- cyrus-claude-runner@0.0.3
- cyrus-core@0.0.3
- cyrus-edge-worker@0.0.3
- cyrus-ndjson-client@0.0.3

Initial changelog entry

## [0.1.9] - 2025-06-17

### CLI
- cyrus-ai@0.1.9

Initial changelog entry<|MERGE_RESOLUTION|>--- conflicted
+++ resolved
@@ -6,8 +6,7 @@
 
 ### Changed
 - Debugger workflow now proceeds directly from bug reproduction to fix implementation without requiring manual approval
-<<<<<<< HEAD
-- Updated @anthropic-ai/claude-agent-sdk from v0.1.25 to v0.1.26 - includes parity updates with Claude Code v2.0.26. See [@anthropic-ai/claude-agent-sdk v0.1.26 changelog](https://github.com/anthropics/claude-agent-sdk-typescript/blob/main/CHANGELOG.md#0126)
+- Updated @anthropic-ai/claude-agent-sdk from v0.1.25 to v0.1.27 - includes parity updates with Claude Code v2.0.27 and adds support for plugins field in Options. See [@anthropic-ai/claude-agent-sdk v0.1.27 changelog](https://github.com/anthropics/claude-agent-sdk-typescript/blob/main/CHANGELOG.md#0127)
 - All workflows (full-development, debugger-full, orchestrator-full) now end with concise summary instead of verbose summary
 - Non-summary subroutines (debugger-fix, debugger-reproduction, verifications, git-gh) now explicitly avoid posting Linear comments and end with brief 1-sentence completion messages
 - Orchestrator agents are now strongly discouraged from posting Linear comments to current issues; comments only used when triggering sub-agent sessions on child issues
@@ -20,9 +19,6 @@
 
 ### Fixed
 - Fixed bug where initial subroutine prompts were not applied to comment-triggered new sessions (only worked for assignment-based sessions)
-=======
-- Updated @anthropic-ai/claude-agent-sdk from v0.1.26 to v0.1.27 - includes parity updates with Claude Code v2.0.27 and adds support for plugins field in Options. See [@anthropic-ai/claude-agent-sdk v0.1.27 changelog](https://github.com/anthropics/claude-agent-sdk-typescript/blob/main/CHANGELOG.md#0127)
->>>>>>> b7b04e33
 
 ## [0.1.57] - 2025-10-12
 
