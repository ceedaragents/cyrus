# Changelog

All notable changes to this project will be documented in this file.

## [Unreleased]

<<<<<<< HEAD
### Added
- **Cloudflare Tunnel Transport Client**: New `cyrus-cloudflare-tunnel-client` package for receiving configuration updates and webhooks from cyrus-hosted
  - Uses Cloudflare tunnels via `cloudflared` npm package for secure communication
  - Validates customer subscriptions with cyrus-hosted API
  - Handles configuration updates (repositories, environment variables, MCP servers)
  - Receives Linear webhook payloads forwarded through cyrus-hosted
  - Repository management (automatically clones/verifies repositories to `~/.cyrus/repos/<repo-name>`)
  - All file operations restricted to `~/.cyrus` directory for security
  - Will replace `ndjson-client` for customers using cyrus-hosted service
- **Setup Waiting Mode**: After running `cyrus auth`, the client now enters a waiting state to receive configuration from the server
  - Automatically starts server infrastructure (SharedApplicationServer, ConfigUpdater) without repositories
  - Displays clear waiting status and instructions to complete setup
  - Auto-transitions to normal operation when server pushes repository configuration
  - Watches config.json for changes and starts EdgeWorker when repositories are added

### Changed
- **Linear Event Transport**: Refactored `cyrus-linear-webhook-client` to `cyrus-linear-event-transport` for simplified webhook handling
  - Package now directly registers /webhook endpoint with Fastify server
  - Supports dual verification modes: direct Linear webhooks (LINEAR_DIRECT_WEBHOOKS) and proxy authentication
  - Removed complex transport abstractions (WebhookTransport, BaseTransport) in favor of direct route registration
  - Routes registered after server startup for improved initialization flow
- **Simplified CLI startup**: Removed legacy onboarding flows and subscription validation
  - Cloudflare tunnel now starts automatically when CLOUDFLARE_TOKEN is present
  - Removed Pro plan prompts and customer validation code
  - Removed `billing` and `set-customer-id` commands
  - Streamlined `auth` command to focus on authentication only
  - All tunnel management now handled by SharedApplicationServer
- Updated @anthropic-ai/claude-agent-sdk from v0.1.15 to v0.1.19 - includes parity with Claude Code v2.0.19. See [@anthropic-ai/claude-agent-sdk v0.1.19 changelog](https://github.com/anthropics/claude-agent-sdk-typescript/blob/main/CHANGELOG.md#0119)
- Updated @anthropic-ai/sdk from v0.65.0 to v0.66.0 - see [@anthropic-ai/sdk v0.66.0 changelog](https://github.com/anthropics/anthropic-sdk-typescript/compare/sdk-v0.65.0...sdk-v0.66.0)
=======
## [0.1.58] - 2025-10-29

### Added
- Orchestrator and sub-issue communication is now visible in Linear activity: feedback from orchestrator to sub-issues and results from sub-issues to orchestrator are posted as thoughts with clear context

### Fixed
- Procedure routing is now reset when resuming parent sessions from child completion, preventing excessive thought and action suppression logs
- Fixed bug where initial subroutine prompts were not applied to comment-triggered new sessions (only worked for assignment-based sessions)
- Improved routing classification to correctly identify test-related requests (e.g., "add unit tests", "fix failing tests") as code work instead of planning tasks

### Changed
- Debugger workflow now proceeds directly from bug reproduction to fix implementation without requiring manual approval
- Updated @anthropic-ai/claude-agent-sdk from v0.1.25 to v0.1.28 - includes parity updates with Claude Code v2.0.28 and fixes custom tools timing out after 30 seconds instead of respecting the MCP_TOOL_TIMEOUT environment variable. See [@anthropic-ai/claude-agent-sdk v0.1.28 changelog](https://github.com/anthropics/claude-agent-sdk-typescript/blob/main/CHANGELOG.md#0128)
- All workflows (full-development, debugger-full, orchestrator-full) now end with concise summary instead of verbose summary
- Non-summary subroutines (debugger-fix, debugger-reproduction, verifications, git-gh) now explicitly avoid posting Linear comments and end with brief 1-sentence completion messages
- Orchestrator agents are now strongly discouraged from posting Linear comments to current issues; comments only used when triggering sub-agent sessions on child issues
- Orchestrator agents are explicitly instructed not to assign themselves (Cyrus) as a delegate when creating sub-issues
- Tool call result outputs are no longer wrapped in collapsible sections in Linear comments
- Concise summary format now uses collapsible sections for "Changes Made" and "Files Modified" to keep summaries brief
- Simple-question workflow now has two phases: investigation (gather information without answering) and answer formatting (provide markdown-formatted response)
- Initial subroutine prompts are now consistently loaded for all new sessions (assignment-based and comment-based), ensuring agents receive proper workflow guidance from the start
- Full-development workflow now starts with dedicated coding-activity subroutine (implementation and testing only, no git/gh operations)

### Packages

#### cyrus-core
- cyrus-core@0.0.20

#### cyrus-edge-worker
- cyrus-edge-worker@0.0.40

#### cyrus-simple-agent-runner
- cyrus-simple-agent-runner@0.0.3

#### cyrus-ai (CLI)
- cyrus-ai@0.1.58
>>>>>>> c78884d1

### Removed
- **Subscription service**: Removed customer validation and subscription checking code
- **Billing commands**: Removed `billing` and `set-customer-id` CLI commands
- **Deprecated config parameter**: Removed `isLegacy` from EdgeConfig (replaced by setup waiting mode)

## [0.1.57] - 2025-10-12

### Fixed
- Fixed missing `cyrus-simple-agent-runner` package publication that broke installation of cyrus-ai@0.1.56

### Packages

#### cyrus-simple-agent-runner
- cyrus-simple-agent-runner@0.0.2

#### cyrus-edge-worker
- cyrus-edge-worker@0.0.39

#### cyrus-ai (CLI)
- cyrus-ai@0.1.57

## [0.1.56] - 2025-10-12

### Added
- **Intelligent procedure routing**: Cyrus now automatically selects the best workflow for each task by analyzing the request content. Simple questions get quick answers, documentation edits proceed directly to implementation, and code changes get the full workflow with verifications and git operations. Uses fast "haiku" model for 10-second classification.
- **Modular subroutine system**: Workflows are composed of reusable subroutines (verifications, git-gh, concise-summary, verbose-summary) that can be mixed and matched based on the procedure selected.
- **Environment variable support in MCP configs**: MCP configuration files can now reference environment variables from repository `.env` files using `${VAR}` and `${VAR:-default}` syntax, making it easier to manage API tokens and other sensitive configuration values
- **Sora 2 video generation support**: Added custom MCP tools for OpenAI Sora 2 video generation with three tools: `mcp__sora-tools__sora_generate_video` to start video generation (supports text-to-video and image-to-video via `input_reference` parameter; reference images must match target video resolution and be in JPEG, PNG, or WebP format only), `mcp__sora-tools__sora_check_status` to poll job status, and `mcp__sora-tools__sora_get_video` to download completed videos
- **Simple agent runner package**: Added new `cyrus-simple-agent-runner` package for constrained agent queries that return one of a predefined set of responses (e.g., "yes", "no"). Features type-safe enumerated responses, comprehensive error handling, and progress tracking.
- **Image generation support**: Added GPT Image tools using OpenAI's Responses API with background mode. Two tools provide async image generation: `mcp__image-tools__gpt_image_generate` starts async image generation and returns a job ID, and `mcp__image-tools__gpt_image_get` checks status and downloads the image if ready (returns "not ready" if incomplete - agents can call again). Supports customizable size (1024x1024, 1536x1024, 1024x1536, auto), quality (low/medium/high/auto), background transparency, and output formats (PNG/JPEG/WebP). Uses gpt-5 model for tool invocation.

### Changed
- Updated @anthropic-ai/claude-agent-sdk from v0.1.13 to v0.1.14 - includes parity updates with Claude Code v2.0.14. See [@anthropic-ai/claude-agent-sdk v0.1.14 changelog](https://github.com/anthropics/claude-agent-sdk-typescript/blob/main/CHANGELOG.md#0114)
- **Breaking: OpenAI configuration naming**: Renamed repository config fields from `soraApiKey`/`soraOutputDirectory` to `openaiApiKey`/`openaiOutputDirectory` to reflect support for multiple OpenAI services (Sora and GPT Image). Update your repository config to use the new field names.

### Packages

#### cyrus-claude-runner
- cyrus-claude-runner@0.0.31

#### cyrus-core
- cyrus-core@0.0.19

#### cyrus-edge-worker
- cyrus-edge-worker@0.0.38

#### cyrus-ndjson-client
- cyrus-ndjson-client@0.0.24

#### cyrus-simple-agent-runner
- cyrus-simple-agent-runner@0.0.2

#### cyrus-ai (CLI)
- cyrus-ai@0.1.56

## [0.1.55] - 2025-10-09

### Added
- **Dynamic configuration updates**: Cyrus now automatically detects and applies changes to `~/.cyrus/config.json` without requiring a restart
  - Add or remove repositories on the fly while Cyrus continues running
  - Removed repositories stop all active sessions and post notification messages to Linear
  - Webhook connections automatically reconnect when tokens are updated
  - File watcher uses debouncing to handle rapid configuration changes smoothly

### Changed
- **Upgraded to official Linear MCP server**: Replaced the unofficial `@tacticlaunch/mcp-linear` stdio-based server with Linear's official HTTP-based MCP server (`https://mcp.linear.app/mcp`). This provides better stability and access to the latest Linear API features.
- Updated @anthropic-ai/claude-agent-sdk from v0.1.10 to v0.1.11 - includes parity updates with Claude Code v2.0.11. See [@anthropic-ai/claude-agent-sdk v0.1.11 changelog](https://github.com/anthropics/claude-agent-sdk-typescript/blob/main/CHANGELOG.md#0111---2025-01-09)

### Packages

#### cyrus-claude-runner
- cyrus-claude-runner@0.0.30

#### cyrus-core
- cyrus-core@0.0.18

#### cyrus-edge-worker
- cyrus-edge-worker@0.0.37

#### cyrus-ndjson-client
- cyrus-ndjson-client@0.0.23

#### cyrus-ai (CLI)
- cyrus-ai@0.1.55

## [0.1.54] - 2025-10-04

### Added
- **Automatic MCP config detection**: Cyrus now automatically detects and loads `.mcp.json` files in the repository root. The `.mcp.json` serves as a base configuration that can be extended by explicit `mcpConfigPath` settings, allowing for composable MCP server configurations.

### Fixed
- **Custom instructions now work correctly**: Fixed critical bug where `appendSystemPrompt` was being silently ignored, causing Cyrus to not follow custom instructions or agent guidance. The feature has been fixed to use the correct SDK API (`systemPrompt.append`), making custom prompts and Linear agent guidance work as intended.

### Packages

#### cyrus-claude-runner
- cyrus-claude-runner@0.0.29

#### cyrus-core
- cyrus-core@0.0.17

#### cyrus-edge-worker
- cyrus-edge-worker@0.0.36

#### cyrus-ndjson-client
- cyrus-ndjson-client@0.0.22

#### cyrus-ai (CLI)
- cyrus-ai@0.1.54

## [0.1.53] - 2025-10-04

### Added
- **Agent guidance injection**: Cyrus now automatically receives and includes both workspace-level and team-specific agent guidance from Linear in all prompts. When both types of guidance are configured, both are included in the prompt, with team-specific guidance taking precedence as specified by Linear's guidance system.

### Changed
- Updated @linear/sdk from v58.1.0 to v60.0.0 to support agent guidance feature

### Packages

#### cyrus-claude-runner
- cyrus-claude-runner@0.0.28

#### cyrus-core
- cyrus-core@0.0.16

#### cyrus-edge-worker
- cyrus-edge-worker@0.0.35

#### cyrus-ndjson-client
- cyrus-ndjson-client@0.0.21

#### cyrus-ai (CLI)
- cyrus-ai@0.1.53

## [0.1.52] - 2025-10-04

### Changed
- Version bump for all packages to ensure proper dependency resolution

### Packages

#### cyrus-claude-runner
- cyrus-claude-runner@0.0.27

#### cyrus-core
- cyrus-core@0.0.15

#### cyrus-edge-worker
- cyrus-edge-worker@0.0.34

#### cyrus-ndjson-client
- cyrus-ndjson-client@0.0.20

#### cyrus-ai (CLI)
- cyrus-ai@0.1.52

## [0.1.51] - 2025-10-04

### Fixed
- **Restored file-based settings loading**: Fixed regression from claude-agent-sdk update where CLAUDE.md files, settings files, and custom slash commands were not being loaded
  - Added explicit `settingSources: ["user", "project", "local"]` configuration to ClaudeRunner
  - This restores backwards compatibility with existing user configurations
  - See [Claude Code SDK Migration Guide](https://docs.claude.com/en/docs/claude-code/sdk/migration-guide#settings-sources-no-longer-loaded-by-default)

### Changed
- **Default model changed from opus to sonnet 4.5**: The default Claude model is now `sonnet` instead of `opus`
  - Fallback model changed from `sonnet` to `haiku`
  - Label-based model selection still available - users can add `opus`, `sonnet`, or `haiku` labels to issues to override the default
  - Affects all new sessions that don't explicitly specify a model in config
- Updated @anthropic-ai/claude-agent-sdk from v0.1.0 to v0.1.5 for latest Claude Agent SDK improvements
- Updated @anthropic-ai/sdk from v0.64.0 to v0.65.0 for latest Anthropic SDK improvements
  - Added support for Claude Sonnet 4.5 and context management features
  - See [@anthropic-ai/sdk v0.65.0 changelog](https://github.com/anthropics/anthropic-sdk-typescript/compare/sdk-v0.64.0...sdk-v0.65.0)

### Packages

#### cyrus-claude-runner
- cyrus-claude-runner@0.0.26

#### cyrus-core
- cyrus-core@0.0.14

#### cyrus-edge-worker
- cyrus-edge-worker@0.0.33

#### cyrus-ndjson-client
- cyrus-ndjson-client@0.0.19

#### cyrus-ai (CLI)
- cyrus-ai@0.1.51

## [0.1.50] - 2025-09-30

### Added
- **Global setup script support**: Added `global_setup_script` optional field in config.json
  - Runs before repository-specific `cyrus-setup.sh` when creating git worktrees
  - Supports ~ expansion for home directory paths
  - Same environment variables passed to both global and repository scripts (LINEAR_ISSUE_ID, LINEAR_ISSUE_IDENTIFIER, LINEAR_ISSUE_TITLE)
  - 5-minute timeout to prevent hanging scripts
  - Comprehensive error handling and logging for both global and repository scripts
  - Script failures don't prevent worktree creation
  - Cross-platform support (bash, PowerShell, cmd, bat)

- **Ephemeral agent activities for tool calls**: Standard tool calls now post ephemeral activities to Linear
  - Tool calls (except Task and TodoWrite) create ephemeral activities that disappear when replaced
  - Tool responses create non-ephemeral activities showing original tool name and input
  - Tool outputs are wrapped in `+++Tool Output` collapsible blocks (collapsed by default)
  - Tool errors display as "{ToolName} (Error)" for better clarity
  - Subtasks maintain arrow emoji (↪) prefix for visual hierarchy
  - TodoWrite tool results are skipped to prevent duplicate activities
  - Reduces visual clutter in Linear while preserving important information

### Changed
- **Linear SDK upgraded to v58.1.0**: Updated across all packages to support ephemeral agent activity field
  - Added `ephemeral: boolean` support for agent activities
  - Maintained backward compatibility with existing non-ephemeral activities

### Packages

#### cyrus-claude-runner
- cyrus-claude-runner@0.0.26

#### cyrus-core
- cyrus-core@0.0.14

#### cyrus-edge-worker
- cyrus-edge-worker@0.0.33

#### cyrus-linear-webhook-client
- cyrus-linear-webhook-client@0.0.3

#### cyrus-ndjson-client
- cyrus-ndjson-client@0.0.19

## [0.1.49] - 2025-09-29

### Changed
- **Migrated from Claude Code SDK to Claude Agent SDK**: Replaced `@anthropic-ai/claude-code` v1.0.128 with `@anthropic-ai/claude-agent-sdk` v0.1.0
  - Updated all imports and type references to use the new package name
  - Handled breaking change: SDK no longer uses Claude Code's system prompt by default - now explicitly requests Claude Code preset to maintain backward compatibility
  - No changes needed for settings sources as the codebase doesn't rely on automatic settings file loading
- Updated @anthropic-ai/sdk from v0.62.0 to v0.64.0 for latest Anthropic SDK improvements

### Packages

#### cyrus-claude-runner
- cyrus-claude-runner@0.0.25

#### cyrus-core
- cyrus-core@0.0.13

#### cyrus-edge-worker
- cyrus-edge-worker@0.0.32

#### cyrus-ai (CLI)
- cyrus-ai@0.1.49

## [0.1.48] - 2025-01-11

### Added
- **Direct OAuth authorization support**: The CLI can now handle OAuth authorization directly when `LINEAR_DIRECT_WEBHOOKS=true`
  - New `/oauth/authorize` endpoint in SharedApplicationServer for self-hosted OAuth flow
  - Automatic OAuth code exchange when using direct webhooks mode
  - Support for custom Linear OAuth applications via `LINEAR_CLIENT_ID` and `LINEAR_CLIENT_SECRET` environment variables
  - Maintains backward compatibility with proxy-based OAuth for standard deployments

### Packages

#### cyrus-edge-worker
- cyrus-edge-worker@0.0.31

#### cyrus-ai (CLI)
- cyrus-ai@0.1.48

## [0.1.47] - 2025-01-09

### Fixed
- Fixed webhook signature verification for LinearWebhookClient
  - Corrected signature verification to properly handle webhook payloads
  - Ensures webhook authenticity when using direct webhook forwarding mode
  - Resolves security validation issues in direct webhook configurations

### Packages

#### cyrus-linear-webhook-client
- cyrus-linear-webhook-client@0.0.2

#### cyrus-edge-worker
- cyrus-edge-worker@0.0.30

#### cyrus-ai (CLI)
- cyrus-ai@0.1.47

## [0.1.46] - 2025-01-09

### Added
- **Dynamic webhook client selection**: Support for choosing between proxy-based and direct webhook forwarding
  - New environment variable `LINEAR_DIRECT_WEBHOOKS` to control webhook client selection
  - When `LINEAR_DIRECT_WEBHOOKS=true`, uses new `linear-webhook-client` package for direct webhook forwarding
  - When unset or `false`, uses existing `ndjson-client` for proxy-based webhook handling
  - Maintains full backward compatibility with existing deployments
- **Sub-issue assignee inheritance with workspace context**: Sub-issues created by orchestrator agents now automatically inherit the same assignee as their parent issue, with complete workspace awareness
  - Enhanced label-prompt-template to include assignee information (`{{assignee_id}}` and `{{assignee_name}}`)
  - Added workspace teams context (`{{workspace_teams}}`) with team names, keys, IDs, and descriptions
  - Added workspace labels context (`{{workspace_labels}}`) with label names, IDs, and descriptions  
  - Updated orchestrator prompt instructions to require `assigneeId` parameter in sub-issue creation
  - Modified EdgeWorker to fetch and inject Linear workspace data (teams, labels, assignee) into orchestrator context
- **Mandatory verification framework for orchestrator agents**: Enhanced parent-child delegation with executable verification requirements
  - Parent orchestrators can now access child agent worktrees for independent verification
  - **Orchestrator prompt v2.2.0** with mandatory verification requirements in sub-issue descriptions
  - Child agents must provide detailed verification instructions (commands, expected outcomes, visual evidence)
  - Parents gain filesystem permissions to child worktrees during verification process
  - No more "verification theater" - actual executable validation required before merging child work
- **@cyrus /label-based-prompt command**: New special command for mention-triggered sessions
  - Use `@cyrus /label-based-prompt` in comments to trigger label-based prompts instead of mention prompts
  - Automatically determines and includes appropriate system prompts based on issue labels
  - Maintains full backwards compatibility with regular `@cyrus` mentions
  - Logged as "label-based-prompt-command" workflow type for easy identification
- **Tool restriction configuration**: New `disallowedTools` configuration option to explicitly block specific tools
  - Can be configured at global, repository, prompt type, and label-specific levels
  - Follows same hierarchy as `allowedTools` (label > prompt defaults > repository > global)
  - No default disallowed tools - only explicitly configured tools are blocked
  - Environment variable support: `DISALLOWED_TOOLS` for global defaults
  - Passed through to Claude Code via `disallowedTools` option
- **New Linear MCP tool**: `linear_agent_session_create_on_comment` for creating agent sessions on root comments
  - Enables orchestrator agents to trigger sub-agents on existing issue comment threads
  - Must be used with root comments only (not replies) due to Linear API constraints
  - Maintains parent-child session mapping for proper feedback routing

### Changed
- Updated @anthropic-ai/claude-code from v1.0.90 to v1.0.95 for latest Claude Code improvements. See [Claude Code v1.0.95 changelog](https://github.com/anthropics/claude-code/blob/main/CHANGELOG.md#1095)
- Replaced external cyrus-mcp-tools MCP server with inline tools using SDK callbacks for better performance
- Cyrus tools (file upload, agent session creation, feedback) now run in-process instead of via separate MCP server
- Enhanced orchestrator prompt to explicitly require reading/viewing all screenshots taken for visual verification

### Removed
- Removed cyrus-mcp-tools package in favor of inline tool implementation

## [0.1.45] - 2025-08-28

### Added
- New `cyrus-mcp-tools` package providing MCP tools for Linear integration
  - File upload capability: Upload files to Linear and get asset URLs for use in issues and comments
  - Agent session creation: Create AI/bot tracking sessions on Linear issues
  - **Give feedback tool: Allows parent sessions to send feedback to child sessions**
  - Automatically available in all Cyrus sessions without additional configuration
- PostToolUse hook integration for tracking parent-child agent session relationships
  - Automatically captures child agent session IDs when linear_agent_session_create tool is used
  - **Triggers child session resumption when linear_agent_give_feedback tool is used**
  - Maintains mapping of child sessions to parent sessions for hierarchical tracking
  - **Persistent storage of child-to-parent mappings across restarts**
  - Child session results are automatically forwarded to parent sessions upon completion
- New "orchestrator" label system prompt type
  - Joins existing "builder", "debugger", and "scoper" labels as a default option
  - Configured with read-only tools (cannot directly edit files)
  - Specializes in coordination and oversight of complex development tasks
  - Automatically triggered by "Orchestrator" label on Linear issues
- **Label-based Claude model selection**: You can now override the Claude model used for specific issues by adding labels
  - Add "opus", "sonnet", or "haiku" label to any Linear issue to force that model
  - Model labels take highest priority (overrides both repository and global settings)
  - Case-insensitive label matching for flexibility
  - Automatically sets appropriate fallback models (opus→sonnet, sonnet→haiku, haiku→haiku)

### Changed
- Updated @anthropic-ai/claude-code from v1.0.88 to v1.0.89 for latest Claude Code improvements. See [Claude Code v1.0.89 changelog](https://github.com/anthropics/claude-code/blob/main/CHANGELOG.md#1089)
- Upgraded @linear/sdk from v38/v55 to v58.0.0 across all packages for latest Linear API features
- Enhanced ClaudeRunner and EdgeWorker to support Claude Code SDK hooks for tool interception

### Packages

#### cyrus-mcp-tools
- cyrus-mcp-tools@0.3.0 - Already published (not part of this release)

#### cyrus-core
- cyrus-core@0.0.11

#### cyrus-claude-runner
- cyrus-claude-runner@0.0.23

#### cyrus-edge-worker
- cyrus-edge-worker@0.0.28

#### cyrus-ndjson-client
- cyrus-ndjson-client@0.0.17

#### cyrus-ai (CLI)
- cyrus-ai@0.1.45

## [0.1.44] - 2025-08-19

### Changed
- Updated @anthropic-ai/claude-code dependency to use exact version (1.0.83) instead of caret range for improved consistency
- Updated CLAUDE.md documentation with clearer MCP Linear integration testing instructions

### Packages

#### cyrus-claude-runner
- cyrus-claude-runner@0.0.22

#### cyrus-edge-worker
- cyrus-edge-worker@0.0.27

#### cyrus-ai (CLI)
- cyrus-ai@0.1.44

## [0.1.43] - 2025-08-18

### Added
- Model configuration support for Claude Pro users
  - Configure Claude model selection (priority order: env vars → repository config → global config → defaults)
  - Environment variables: `CYRUS_DEFAULT_MODEL` and `CYRUS_DEFAULT_FALLBACK_MODEL`
  - Global config: `defaultModel` and `defaultFallbackModel` in `~/.cyrus/config.json`
  - Repository-specific: `model` and `fallbackModel` fields per repository
  - Defaults: `"opus"` (primary) and `"sonnet"` (fallback)
  - Resolves errors for Claude Pro users who lack Opus model access

### Changed
- Updated @anthropic-ai/claude-code from v1.0.81 to v1.0.83 for latest Claude Code improvements. See [Claude Code v1.0.83 changelog](https://github.com/anthropics/claude-code/blob/main/CHANGELOG.md#1083)

### Fixed
- Fixed git worktree creation failures for sub-issues when parent branch doesn't exist remotely
  - Added proper remote branch existence checking before attempting worktree creation
  - Gracefully falls back to local parent branch or default base branch when remote parent branch is unavailable

### Packages

#### cyrus-claude-runner  
- cyrus-claude-runner@0.0.21

#### cyrus-edge-worker
- cyrus-edge-worker@0.0.26

#### cyrus-ai (CLI)
- cyrus-ai@0.1.43

## [0.1.42] - 2025-08-15

### Changed
- Updated @anthropic-ai/claude-code from v1.0.77 to v1.0.80 for latest Claude Code improvements. See [Claude Code v1.0.80 changelog](https://github.com/anthropics/claude-code/blob/main/CHANGELOG.md#1080)
- Updated @anthropic-ai/sdk from v0.59.0 to v0.60.0 for latest Anthropic SDK improvements

### Fixed
- Fixed issue where duplicate messages appeared in Linear when Claude provided final responses
  - Added consistent LAST_MESSAGE_MARKER to all prompt types to ensure Claude includes the special marker in final responses
  - Marker is automatically removed before posting to Linear, preventing duplicate content

### Packages

#### cyrus-core
- cyrus-core@0.0.10

#### cyrus-claude-runner  
- cyrus-claude-runner@0.0.20

#### cyrus-edge-worker
- cyrus-edge-worker@0.0.25

#### cyrus-ndjson-client
- cyrus-ndjson-client@0.0.16

#### cyrus-ai (CLI)
- cyrus-ai@0.1.42

## [0.1.41] - 2025-08-13

### Added
- Dynamic tool configuration based on system prompt labels
  - Restrict Claude's tools per task type: give debugger mode only read access, builder mode safe tools, etc.
  - Use case: scoper can only read files, debugger can't use Bash, builder gets full access
  - Use presets (`"readOnly"`, `"safe"`, `"all"`) or custom tool lists in your `labelPrompts` config
  - Improves security and keeps Claude focused on the right tools for each job
  - See [Configuration docs](https://github.com/ceedaragents/cyrus#configuration) for setup details

### Changed
- Updated @anthropic-ai/claude-code from v1.0.72 to v1.0.73 for latest Claude Code improvements

### Fixed
- Fixed Windows compatibility issues that caused agent failures on Windows systems
  - Replaced Unix-specific `mkdir -p` commands with cross-platform Node.js `mkdirSync` 
  - Implemented intelligent shell script detection supporting Windows (.ps1, .bat, .cmd) and Unix (.sh) scripts
  - Added graceful fallback for Windows users with Git Bash/WSL to still use bash scripts
  - Resolves "A subdirectory or file -p already exists" and "bash command not found" errors
- Resolved issue where Cyrus would fail to respond when it was initially delegated when the receiver was down
  - Now properly creates new sessions when prompted if none existed
  - Sessions are correctly initialized even when no prior session history exists
  - Improved code organization and type safety in session handling logic

### Packages

#### cyrus-core
- cyrus-core@0.0.10

#### cyrus-claude-runner  
- cyrus-claude-runner@0.0.19

#### cyrus-edge-worker
- cyrus-edge-worker@0.0.24

#### cyrus-ndjson-client
- cyrus-ndjson-client@0.0.16

#### cyrus-ai (CLI)
- cyrus-ai@0.1.41

## [0.1.40] - 2025-08-10

### Added
- Customer subscription validation for Cyrus Pro users
  - Automatically checks subscription status when using the default proxy with a customer ID
  - Blocks access if subscription is expired, cancelled, or invalid
  - Shows appropriate messages for returning customers vs new customers
  - Validates subscription when setting customer ID via `cyrus set-customer-id` command
- Label-based repository routing - Route Linear issues to different git repositories based on their labels
  - New `routingLabels` configuration option allows specifying which labels should route to a specific repository
  - Useful when multiple repositories handle issues from the same Linear team (e.g., backend vs frontend repos)
  - Label routing takes precedence over team-based routing for more granular control

### Changed
- Updated Linear SDK from v54 to v55.1.0 to support Agent Activity Signals
  - Stop button in Linear UI now sends a deterministic `stop` signal that Cyrus responds to immediately
  - When you click the stop button while Cyrus is working, it will cleanly halt all operations and confirm the stop action
  - The stop signal implementation ensures no work continues after the stop is requested
- Updated Anthropic AI SDK from v0.57.0 to v0.59.0 and Claude Code from v1.0.61 to v1.0.72 for improved Claude integration

### Packages

#### cyrus-core
- cyrus-core@0.0.9

#### cyrus-claude-runner  
- cyrus-claude-runner@0.0.18

#### cyrus-edge-worker
- cyrus-edge-worker@0.0.23

#### cyrus-ndjson-client
- cyrus-ndjson-client@0.0.15

#### cyrus-ai (CLI)
- cyrus-ai@0.1.40

## [0.1.39] - 2025-08-08

### Changed
- Simplified initial setup by removing configuration prompts for MCP, labels, Linear teams, allowed tools, and workspace directory
  - MCP configuration is now optional with no default prompt
  - Allowed tools default to all standard tools plus Bash(git:*) and Bash(gh:*) for immediate productivity
  - Label-based system prompts now have defaults: "Bug" for debugger mode, "Feature,Improvement" for builder mode, and "PRD" for scoper mode
  - Team-based routing defaults to all workspace issues (no team filtering)
  - Workspace directory automatically uses `~/.cyrus/workspaces/<repo-name>`
  - Streamlined first-time user experience with sensible defaults

### Added
- Configuration documentation in README explaining all customizable settings
- Link to configuration docs in CLI output after setup completion

### Fixed
- Fixed duplicate OAuth authorization messages during Linear login flow while ensuring browser still opens automatically

### Packages

#### cyrus-core
- cyrus-core@0.0.8

#### cyrus-claude-runner
- cyrus-claude-runner@0.0.17

#### cyrus-edge-worker
- cyrus-edge-worker@0.0.22

#### cyrus-ndjson-client
- cyrus-ndjson-client@0.0.15

#### cyrus-ai (CLI)
- cyrus-ai@0.1.39

## [0.1.38] - 2025-08-06

### Added
- Native Linear attachments (like Sentry error links) are now included in the issue context sent to Claude
  - Cyrus now fetches attachments using Linear's native attachment API
  - Attachments appear in a dedicated "Linear Issue Links" section in the prompt
  - Particularly useful for Sentry error tracking links and other external integrations
- New command **`cyrus add-repository`** - Add a new repository configuration, thanks new contributor @Maxim-Filimonov !
- Attachment support for comments - Cyrus now downloads and provides access to attachments added in Linear comments
  - Attachments are automatically downloaded when users post comments with URLs or files
  - Downloaded to `~/.cyrus/<workspace>/attachments` directory
  - Attachment manifest is generated and included in Claude's prompt
  - Attachments directory is always available to Claude during sessions
- Differentiation between issue delegation and @ mentions for more focused responses
  - @ mentions now trigger focused responses without system prompts
  - Delegations continue to use full system prompts for comprehensive task handling
  - Aligns with Linear's expected agent activity behavior
- Subscription management built right into the CLI (because who wants another dashboard?)
  - `cyrus billing` - Opens your Stripe portal to manage subscription, payment methods, and download invoices
  - `cyrus set-customer-id` - Saves your customer ID after signup (copy-paste friendly)
  - Interactive prompt on startup if you're using our proxy without a subscription
  - Self-hosting option for the DIY crowd who prefer their own Linear app and infrastructure
  - existed in v0.1.34 but was missing since then

### Fixed
- Fixed attachments not being accessible to Claude during active streaming sessions
  - Pre-create attachments directory for every session to ensure future attachments are accessible
  - Always include attachments directory in allowedDirectories configuration
- Fixed issue where messages from @ Cyrus mention comments weren't being added to context
- Fixed issue where sub-issue base branches weren't being added to the user-prompt template, causing Cyrus to create PRs against the default branch instead

### Packages

#### cyrus-core
- cyrus-core@0.0.8

#### cyrus-claude-runner
- cyrus-claude-runner@0.0.16

#### cyrus-edge-worker
- cyrus-edge-worker@0.0.21

#### cyrus-ndjson-client
- cyrus-ndjson-client@0.0.15

#### cyrus-ai (CLI)
- cyrus-ai@0.1.38

## [0.1.37] - 2025-08-03

### Fixed
- Fixed "RateLimit exceeded" and `Cannot query field "agentContext" on type "AgentActivity".` errors when interacting with Linear API by updating SDK from v52 to v54
  - Linear API had breaking changes that caused compatibility issues with SDK v52
  - The outdated SDK was triggering excessive API calls leading to rate limit errors
  - Upgrading to v54 resolves these compatibility issues and restores normal operation

### Packages

#### cyrus-core
- cyrus-core@0.0.8

#### cyrus-claude-runner
- cyrus-claude-runner@0.0.15

#### cyrus-edge-worker
- cyrus-edge-worker@0.0.20

#### cyrus-ndjson-client
- cyrus-ndjson-client@0.0.15

#### cyrus-ai (CLI)
- cyrus-ai@0.1.37

## [0.1.36] - 2025-08-01

### Added
- Instant response is now sent when receiving follow-up messages in an existing conversation, providing immediate feedback that Cyrus is working on the request
  - Shows "I've queued up your message as guidance" when Cyrus is still processing a previous request
  - Shows "Getting started on that..." when Cyrus is ready to process the new request immediately
- Parent branch inheritance for sub-issues - sub-issue branches now automatically use their parent issue's branch as the base instead of the default repository branch
  - Maintains proper Git hierarchy matching Linear's issue structure
  - Gracefully falls back to default base branch if parent branch doesn't exist
  - Clear logging shows branch inheritance decisions
- Model notification at thread initialization - Cyrus now announces which Claude model is being used (e.g., "Using model: claude-3-opus-20240229") when starting work on an issue
- Task tool execution markers in Linear comments - Cyrus now clearly indicates when automated Task tools are running
  - Tools invoked within a Task display "↪ ToolName" to indicate they're part of the Task
  - Shows "✅ Task Completed" when the Task finishes and displays the output from the Task

### Packages

#### cyrus-core
- cyrus-core@0.0.7

#### cyrus-claude-runner
- cyrus-claude-runner@0.0.14

#### cyrus-edge-worker
- cyrus-edge-worker@0.0.19

#### cyrus-ndjson-client
- cyrus-ndjson-client@0.0.14

#### cyrus-ai (CLI)
- cyrus-ai@0.1.36
## [0.1.35-alpha.0] - 2025-07-27

### Added
- Instant acknowledgment responses when Cyrus receives a request, providing immediate feedback to users
- Role mode notifications when issue labels trigger specific workflows (e.g., "Entering 'debugger' mode because of the 'Bug' label")
- You can now append custom instructions to Claude's system prompt via `appendInstruction` in repository config (~/.cyrus/config.json) - because sometimes Claude needs a gentle reminder that your variable names are art, not accidents

### Changed
- TodoWrite tool messages are now displayed as "thoughts" instead of "actions" in Linear for better visual organization

### Packages

#### cyrus-core
- cyrus-core@0.0.6-alpha.0

#### cyrus-claude-runner
- cyrus-claude-runner@0.0.13-alpha.0

#### cyrus-edge-worker
- cyrus-edge-worker@0.0.18-alpha.0

#### cyrus-ndjson-client
- cyrus-ndjson-client@0.0.13-alpha.0

#### cyrus-ai (CLI)
- cyrus-ai@0.1.35-alpha.0

## [0.1.33] - 2025-07-11

### CLI
- cyrus-ai@0.1.33

### Fixed
- Made conversation history of threads be resumable after Cyrus restarts
- Fixed the issue with continuity of conversation in a thread, after the first comment

### Packages

#### cyrus-core
- cyrus-core@0.0.6

#### cyrus-claude-runner
- cyrus-claude-runner@0.0.13

#### cyrus-edge-worker
- cyrus-edge-worker@0.0.18

#### cyrus-ndjson-client
- cyrus-ndjson-client@0.0.13

## [0.1.32] - 2025-07-09

### CLI
- cyrus-ai@0.1.32

### Fixed
- Missing prompt template file in published package (the one thing you need to actually run the thing)

### Packages

#### cyrus-edge-worker
- cyrus-edge-worker@0.0.17
  - Fixed missing prompt-template-v2.md in package files

## [0.1.31] - 2025-07-09

### CLI
- cyrus-ai@0.1.31

### Added
- Work on multiple tasks within a single Linear issue - each comment thread maintains its own Claude session, letting you tackle different parts of a problem in parallel without context mixing. New root comments start focused sessions that see the full conversation history in a threaded view (just like Linear's UI) while concentrating on your specific request
- Automatic ngrok tunnel setup for external access
  - No more manual port forwarding or reverse proxy setup required
  - Cyrus will ask for your ngrok auth token on first run and handle the rest
  - Free ngrok account required (sorry, we can't make the internet work by magic alone)
  - Skip ngrok setup if you prefer to handle networking yourself
- Webhook debugging via `CYRUS_WEBHOOK_DEBUG=true` environment variable - see exactly what Linear is (or isn't) sending you

### Fixed
- Fresh startup no longer crashes with "EdgeWorker not initialized" error when trying to connect to Linear
- OAuth flow now works properly on first run (turns out asking for credentials before having a way to receive them was... problematic)
- Git worktrees now work with local-only repositories (no more "fatal: 'origin' does not appear to be a git repository" when you're just trying to test things locally)
- Webhooks now register with the correct URL (ngrok/public URL instead of localhost)

### Packages

#### cyrus-edge-worker
- cyrus-edge-worker@0.0.16
- Added ngrok tunnel support for automatic public URL generation
- Fixed webhook URL registration to use public URLs
- Added getPublicUrl() method to SharedApplicationServer

#### cyrus-ndjson-client
- cyrus-ndjson-client@0.0.12
- Fixed webhook URL registration to use external server's public URL when available

## [0.1.30] - 2025-07-07

### CLI
- cyrus-ai@0.1.30

### Fixed
- Fixed critical crash issue where subprocess failures would bring down the entire application
  - Added global error handlers to prevent uncaught exceptions from terminating the process
  - Improved error isolation for individual Claude sessions - failures no longer affect other running sessions
  - Enhanced error logging with detailed stack traces for better debugging

### Packages

#### cyrus-edge-worker
- cyrus-edge-worker@0.0.15

## [0.1.28] - 2025-07-06

### CLI
- cyrus-ai@0.1.28

### Fixed
- Fixed critical streaming hang where sessions would never complete
  - Auto-completes streaming prompt when Claude sends result message
  - Prevents infinite wait in for-await loop

## [0.1.27] - 2025-07-06

### CLI
- cyrus-ai@0.1.27

### Changed
- Updated to use edge-worker 0.0.12 with fixed claude-runner dependency

## [0.1.26] - 2025-07-06

### CLI
- cyrus-ai@0.1.26

### Fixed
- Fixed critical streaming hang issue where Claude Code would block waiting for messages
  - Corrected `abortController` placement in query options (was at wrong nesting level)
  - Fixed system prompt parameter name (now uses `customSystemPrompt` as expected by Claude Code)

### Added
- Added `appendSystemPrompt` option to ClaudeRunner config for extending default system prompt

## [0.1.25] - 2025-07-06

### CLI
- cyrus-ai@0.1.25

### Fixed
- Fixed streaming session detection to prevent "I've queued up your message..." when sessions have completed
- Improved isStreaming() method to check both streaming state and session running status


## [0.1.23] - 2025-07-06

### CLI
- cyrus-ai@0.1.23

### Fixed
- Fixed streaming input sessions not properly cleaning up after completion
  - Resolves issue where "I've queued up your message..." appeared even after sessions had resolved
  - Properly closes input streams when Claude sessions complete naturally

### Added
- Added `cyrus check-tokens` command to validate all Linear OAuth tokens across repositories
- Added `cyrus refresh-token` command with OAuth flow integration to renew expired tokens
- Improved error handling for expired Linear tokens with graceful degradation
  - Shows clear error messages with suggested resolution steps
  - Continues running with valid repositories when some tokens are expired

### Changed
- Configuration file location moved from `.edge-config.json` in current directory to `~/.cyrus/config.json`
  - Automatically migrates existing `.edge-config.json` files to the new location
  - Uses standard user configuration directory for better cross-platform compatibility
  - Reports migration status when detected
- Default workspace directory changed from `{repository}/workspaces` to `~/.cyrus/workspaces/{repo-name}`
  - Centralizes all cyrus-related files in the user's home directory
  - Uses sanitized repository names as namespace folders
  - Existing configurations remain unchanged

## [0.1.22] - 2025-07-05

### CLI
- cyrus-ai@0.1.22

### Added
- Automatic Linear MCP (Model Context Protocol) server integration
  - Claude can now use Linear API tools directly within sessions
  - Automatically configures `@tacticlaunch/mcp-linear` server with repository's Linear token
  - Adds 30+ Linear MCP tools for issue management, comments, projects, and more
  - No additional configuration needed - works out of the box with existing Linear tokens

### Changed
- ClaudeRunner now supports array of MCP config paths for composable configurations
- ClaudeRunner supports inline MCP server configurations alongside file-based configs
- MCP configurations from files and inline sources are merged together

### Fixed
- Fixed webhook signature verification failures after restarting cyrus by extending edge worker registration TTL from 1 hour to 90 days
  - Resolves "Webhook signature verification failed for all registered handlers" error that occurred when cyrus was stopped and restarted
  - Edge worker registrations in the proxy now persist for 90 days instead of expiring after 1 hour

### Improved
- New comments on Linear issues queue up when Cyrus is already busy working, so that you can send multiple in a row ([#77](https://github.com/ceedaragents/cyrus/pull/77)) (now feed into existing Claude sessions instead of killing and restarting the session

### Packages

#### cyrus-claude-runner
- cyrus-claude-runner@0.0.8

#### cyrus-edge-worker
- cyrus-edge-worker@0.0.10

## [0.1.21] - 2025-07-05

### CLI
- cyrus-ai@0.1.21

### Added
- Added `CYRUS_HOST_EXTERNAL` environment variable to enable external server access ([#78](https://github.com/ceedaragents/cyrus/pull/78))
  - Set to `true` to listen on `0.0.0.0` (all interfaces) instead of `localhost`
  - Enables Docker container deployment and external webhook access scenarios
  - Maintains backward compatibility with `localhost` as default

### Changed
- **BREAKING**: Renamed `CYRUS_WEBHOOK_BASE_URL` to `CYRUS_BASE_URL` for clearer naming
  - **Action Required**: Update environment configuration to use `CYRUS_BASE_URL` instead of `CYRUS_WEBHOOK_BASE_URL`
  - **Legacy Support**: `CYRUS_WEBHOOK_BASE_URL` is still supported for backward compatibility but deprecated
  - The variable serves both webhook and OAuth callback purposes since they run on the same server

### Packages

#### cyrus-edge-worker
- cyrus-edge-worker@0.0.9

## [0.1.19] - 2025-07-04

### CLI
- cyrus-ai@0.1.19

### Added
- Added `CYRUS_OAUTH_CALLBACK_BASE_URL` environment variable to configure OAuth callback URL (defaults to `http://localhost:3457`) ([#69](https://github.com/ceedaragents/cyrus/pull/69))
- Added `CYRUS_OAUTH_CALLBACK_PORT` environment variable to configure OAuth callback port (defaults to `3457`)
- OAuth callback URL is now fully configurable for different deployment environments (Docker, remote development, custom domains)
- Supports `--env-file=path` option to load environment variables from custom file
- Added `CYRUS_BASE_URL` environment variable to configure base URL for edge workers ([#74](https://github.com/ceedaragents/cyrus/pull/74))
- Added `CYRUS_WEBHOOK_PORT` environment variable to configure webhook port (defaults to random port 3000-3999)
- Implemented shared webhook server architecture to eliminate port conflicts between multiple Linear tokens

### Changed
- **BREAKING**: Migrated from Server-Sent Events (SSE) to webhook-only architecture ([#74](https://github.com/ceedaragents/cyrus/pull/74))
  - **Action Required**: Edge workers now receive webhooks instead of SSE streams
  - **Action Required**: Set `CYRUS_BASE_URL` environment variable if using custom deployment URLs (e.g., ngrok tunnel, server domain)
  - **Action Required**: Set `CYRUS_WEBHOOK_PORT=3456` environment variable to ensure consistent webhook port
  - **Action Required**: Ensure edge workers can receive inbound HTTP requests on webhook ports
- Renamed repository setup script from `secretagentsetup.sh` to `cyrus-setup.sh`

### Fixed
- Resolved SSE connection reliability issues by migrating to webhook architecture
- Improved disconnection message formatting
- Removed duplicate disconnection logging

### Packages

#### cyrus-claude-runner
- Upgraded @anthropic-ai/claude-code dependency to version 1.0.31

## [0.0.3] - 2025-06-17

### Packages
- cyrus-claude-runner@0.0.3
- cyrus-core@0.0.3
- cyrus-edge-worker@0.0.3
- cyrus-ndjson-client@0.0.3

Initial changelog entry

## [0.1.9] - 2025-06-17

### CLI
- cyrus-ai@0.1.9

Initial changelog entry<|MERGE_RESOLUTION|>--- conflicted
+++ resolved
@@ -4,7 +4,6 @@
 
 ## [Unreleased]
 
-<<<<<<< HEAD
 ### Added
 - **Cloudflare Tunnel Transport Client**: New `cyrus-cloudflare-tunnel-client` package for receiving configuration updates and webhooks from cyrus-hosted
   - Uses Cloudflare tunnels via `cloudflared` npm package for secure communication
@@ -32,9 +31,14 @@
   - Removed `billing` and `set-customer-id` commands
   - Streamlined `auth` command to focus on authentication only
   - All tunnel management now handled by SharedApplicationServer
-- Updated @anthropic-ai/claude-agent-sdk from v0.1.15 to v0.1.19 - includes parity with Claude Code v2.0.19. See [@anthropic-ai/claude-agent-sdk v0.1.19 changelog](https://github.com/anthropics/claude-agent-sdk-typescript/blob/main/CHANGELOG.md#0119)
+- Updated @anthropic-ai/claude-agent-sdk from v0.1.15 to v0.1.28 - includes parity updates with Claude Code v2.0.28 and fixes custom tools timing out after 30 seconds instead of respecting the MCP_TOOL_TIMEOUT environment variable. See [@anthropic-ai/claude-agent-sdk v0.1.28 changelog](https://github.com/anthropics/claude-agent-sdk-typescript/blob/main/CHANGELOG.md#0128)
 - Updated @anthropic-ai/sdk from v0.65.0 to v0.66.0 - see [@anthropic-ai/sdk v0.66.0 changelog](https://github.com/anthropics/anthropic-sdk-typescript/compare/sdk-v0.65.0...sdk-v0.66.0)
-=======
+
+### Removed
+- **Subscription service**: Removed customer validation and subscription checking code
+- **Billing commands**: Removed `billing` and `set-customer-id` CLI commands
+- **Deprecated config parameter**: Removed `isLegacy` from EdgeConfig (replaced by setup waiting mode)
+
 ## [0.1.58] - 2025-10-29
 
 ### Added
@@ -47,7 +51,6 @@
 
 ### Changed
 - Debugger workflow now proceeds directly from bug reproduction to fix implementation without requiring manual approval
-- Updated @anthropic-ai/claude-agent-sdk from v0.1.25 to v0.1.28 - includes parity updates with Claude Code v2.0.28 and fixes custom tools timing out after 30 seconds instead of respecting the MCP_TOOL_TIMEOUT environment variable. See [@anthropic-ai/claude-agent-sdk v0.1.28 changelog](https://github.com/anthropics/claude-agent-sdk-typescript/blob/main/CHANGELOG.md#0128)
 - All workflows (full-development, debugger-full, orchestrator-full) now end with concise summary instead of verbose summary
 - Non-summary subroutines (debugger-fix, debugger-reproduction, verifications, git-gh) now explicitly avoid posting Linear comments and end with brief 1-sentence completion messages
 - Orchestrator agents are now strongly discouraged from posting Linear comments to current issues; comments only used when triggering sub-agent sessions on child issues
@@ -71,12 +74,6 @@
 
 #### cyrus-ai (CLI)
 - cyrus-ai@0.1.58
->>>>>>> c78884d1
-
-### Removed
-- **Subscription service**: Removed customer validation and subscription checking code
-- **Billing commands**: Removed `billing` and `set-customer-id` CLI commands
-- **Deprecated config parameter**: Removed `isLegacy` from EdgeConfig (replaced by setup waiting mode)
 
 ## [0.1.57] - 2025-10-12
 
