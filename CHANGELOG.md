# Changelog

All notable changes to this project will be documented in this file.

## [Unreleased]

<<<<<<< HEAD
### Added
- Automated Codex→EdgeWorker regression harness and a `scripts/edge-process-helper.sh`
  utility to surface and safely terminate lingering CLI/ngrok processes.

### Changed
- Acknowledgements now render as response cards in Linear (Proxy Worker cards) instead of inline thoughts, improving visibility and separating acknowledgements from reasoning output.
- Codex sessions now deliver thoughts, actions, and final answers to Linear in the order they were emitted, preventing final messages from appearing before tool updates.
- Updated @anthropic-ai/claude-code from v1.0.95 to v1.0.112 for latest Claude Code improvements. See [Claude Code v1.0.112 changelog](https://github.com/anthropics/claude-code/blob/main/CHANGELOG.md#10112)
- Updated @anthropic-ai/sdk from v0.60.0 to v0.62.0 for latest Anthropic SDK improvements
- Claude/OpenCode adapters and EdgeWorker now emit and persist normalized
  thought/action/final events, aligning the JSON streaming pipeline with Codex
  resume requirements.

### Fixed
- Stopping an in-flight session no longer posts a follow-up error card; the next comment automatically resumes the same Codex context.
- Recoverable tool and runner errors now appear inline with a ❌ prefix, while only terminal failures surface as Proxy Worker error cards.

### Removed
- Dropped the `___LAST_MESSAGE_MARKER___` sentinel from all prompts; completion
  detection now relies on CLI-native metadata across Claude, Codex, and OpenCode.
=======
## [0.1.57] - 2025-10-12

### Fixed
- Fixed missing `cyrus-simple-agent-runner` package publication that broke installation of cyrus-ai@0.1.56

### Packages

#### cyrus-simple-agent-runner
- cyrus-simple-agent-runner@0.0.2

#### cyrus-edge-worker
- cyrus-edge-worker@0.0.39

#### cyrus-ai (CLI)
- cyrus-ai@0.1.57

## [0.1.56] - 2025-10-12

### Added
- **Intelligent procedure routing**: Cyrus now automatically selects the best workflow for each task by analyzing the request content. Simple questions get quick answers, documentation edits proceed directly to implementation, and code changes get the full workflow with verifications and git operations. Uses fast "haiku" model for 10-second classification.
- **Modular subroutine system**: Workflows are composed of reusable subroutines (verifications, git-gh, concise-summary, verbose-summary) that can be mixed and matched based on the procedure selected.
- **Environment variable support in MCP configs**: MCP configuration files can now reference environment variables from repository `.env` files using `${VAR}` and `${VAR:-default}` syntax, making it easier to manage API tokens and other sensitive configuration values
- **Sora 2 video generation support**: Added custom MCP tools for OpenAI Sora 2 video generation with three tools: `mcp__sora-tools__sora_generate_video` to start video generation (supports text-to-video and image-to-video via `input_reference` parameter; reference images must match target video resolution and be in JPEG, PNG, or WebP format only), `mcp__sora-tools__sora_check_status` to poll job status, and `mcp__sora-tools__sora_get_video` to download completed videos
- **Simple agent runner package**: Added new `cyrus-simple-agent-runner` package for constrained agent queries that return one of a predefined set of responses (e.g., "yes", "no"). Features type-safe enumerated responses, comprehensive error handling, and progress tracking.
- **Image generation support**: Added GPT Image tools using OpenAI's Responses API with background mode. Two tools provide async image generation: `mcp__image-tools__gpt_image_generate` starts async image generation and returns a job ID, and `mcp__image-tools__gpt_image_get` checks status and downloads the image if ready (returns "not ready" if incomplete - agents can call again). Supports customizable size (1024x1024, 1536x1024, 1024x1536, auto), quality (low/medium/high/auto), background transparency, and output formats (PNG/JPEG/WebP). Uses gpt-5 model for tool invocation.

### Changed
- Updated @anthropic-ai/claude-agent-sdk from v0.1.13 to v0.1.14 - includes parity updates with Claude Code v2.0.14. See [@anthropic-ai/claude-agent-sdk v0.1.14 changelog](https://github.com/anthropics/claude-agent-sdk-typescript/blob/main/CHANGELOG.md#0114)
- **Breaking: OpenAI configuration naming**: Renamed repository config fields from `soraApiKey`/`soraOutputDirectory` to `openaiApiKey`/`openaiOutputDirectory` to reflect support for multiple OpenAI services (Sora and GPT Image). Update your repository config to use the new field names.

### Packages

#### cyrus-claude-runner
- cyrus-claude-runner@0.0.31

#### cyrus-core
- cyrus-core@0.0.19

#### cyrus-edge-worker
- cyrus-edge-worker@0.0.38

#### cyrus-ndjson-client
- cyrus-ndjson-client@0.0.24

#### cyrus-simple-agent-runner
- cyrus-simple-agent-runner@0.0.2

#### cyrus-ai (CLI)
- cyrus-ai@0.1.56

## [0.1.55] - 2025-10-09

### Added
- **Dynamic configuration updates**: Cyrus now automatically detects and applies changes to `~/.cyrus/config.json` without requiring a restart
  - Add or remove repositories on the fly while Cyrus continues running
  - Removed repositories stop all active sessions and post notification messages to Linear
  - Webhook connections automatically reconnect when tokens are updated
  - File watcher uses debouncing to handle rapid configuration changes smoothly

### Changed
- **Upgraded to official Linear MCP server**: Replaced the unofficial `@tacticlaunch/mcp-linear` stdio-based server with Linear's official HTTP-based MCP server (`https://mcp.linear.app/mcp`). This provides better stability and access to the latest Linear API features.
- Updated @anthropic-ai/claude-agent-sdk from v0.1.10 to v0.1.11 - includes parity updates with Claude Code v2.0.11. See [@anthropic-ai/claude-agent-sdk v0.1.11 changelog](https://github.com/anthropics/claude-agent-sdk-typescript/blob/main/CHANGELOG.md#0111---2025-01-09)

### Packages

#### cyrus-claude-runner
- cyrus-claude-runner@0.0.30

#### cyrus-core
- cyrus-core@0.0.18

#### cyrus-edge-worker
- cyrus-edge-worker@0.0.37

#### cyrus-ndjson-client
- cyrus-ndjson-client@0.0.23

#### cyrus-ai (CLI)
- cyrus-ai@0.1.55

## [0.1.54] - 2025-10-04

### Added
- **Automatic MCP config detection**: Cyrus now automatically detects and loads `.mcp.json` files in the repository root. The `.mcp.json` serves as a base configuration that can be extended by explicit `mcpConfigPath` settings, allowing for composable MCP server configurations.

### Fixed
- **Custom instructions now work correctly**: Fixed critical bug where `appendSystemPrompt` was being silently ignored, causing Cyrus to not follow custom instructions or agent guidance. The feature has been fixed to use the correct SDK API (`systemPrompt.append`), making custom prompts and Linear agent guidance work as intended.

### Packages

#### cyrus-claude-runner
- cyrus-claude-runner@0.0.29

#### cyrus-core
- cyrus-core@0.0.17

#### cyrus-edge-worker
- cyrus-edge-worker@0.0.36

#### cyrus-ndjson-client
- cyrus-ndjson-client@0.0.22

#### cyrus-ai (CLI)
- cyrus-ai@0.1.54

## [0.1.53] - 2025-10-04

### Added
- **Agent guidance injection**: Cyrus now automatically receives and includes both workspace-level and team-specific agent guidance from Linear in all prompts. When both types of guidance are configured, both are included in the prompt, with team-specific guidance taking precedence as specified by Linear's guidance system.

### Changed
- Updated @linear/sdk from v58.1.0 to v60.0.0 to support agent guidance feature

### Packages

#### cyrus-claude-runner
- cyrus-claude-runner@0.0.28

#### cyrus-core
- cyrus-core@0.0.16

#### cyrus-edge-worker
- cyrus-edge-worker@0.0.35

#### cyrus-ndjson-client
- cyrus-ndjson-client@0.0.21

#### cyrus-ai (CLI)
- cyrus-ai@0.1.53

## [0.1.52] - 2025-10-04

### Changed
- Version bump for all packages to ensure proper dependency resolution

### Packages

#### cyrus-claude-runner
- cyrus-claude-runner@0.0.27

#### cyrus-core
- cyrus-core@0.0.15

#### cyrus-edge-worker
- cyrus-edge-worker@0.0.34

#### cyrus-ndjson-client
- cyrus-ndjson-client@0.0.20

#### cyrus-ai (CLI)
- cyrus-ai@0.1.52

## [0.1.51] - 2025-10-04

### Fixed
- **Restored file-based settings loading**: Fixed regression from claude-agent-sdk update where CLAUDE.md files, settings files, and custom slash commands were not being loaded
  - Added explicit `settingSources: ["user", "project", "local"]` configuration to ClaudeRunner
  - This restores backwards compatibility with existing user configurations
  - See [Claude Code SDK Migration Guide](https://docs.claude.com/en/docs/claude-code/sdk/migration-guide#settings-sources-no-longer-loaded-by-default)

### Changed
- **Default model changed from opus to sonnet 4.5**: The default Claude model is now `sonnet` instead of `opus`
  - Fallback model changed from `sonnet` to `haiku`
  - Label-based model selection still available - users can add `opus`, `sonnet`, or `haiku` labels to issues to override the default
  - Affects all new sessions that don't explicitly specify a model in config
- Updated @anthropic-ai/claude-agent-sdk from v0.1.0 to v0.1.5 for latest Claude Agent SDK improvements
- Updated @anthropic-ai/sdk from v0.64.0 to v0.65.0 for latest Anthropic SDK improvements
  - Added support for Claude Sonnet 4.5 and context management features
  - See [@anthropic-ai/sdk v0.65.0 changelog](https://github.com/anthropics/anthropic-sdk-typescript/compare/sdk-v0.64.0...sdk-v0.65.0)

### Packages

#### cyrus-claude-runner
- cyrus-claude-runner@0.0.26

#### cyrus-core
- cyrus-core@0.0.14

#### cyrus-edge-worker
- cyrus-edge-worker@0.0.33

#### cyrus-ndjson-client
- cyrus-ndjson-client@0.0.19

#### cyrus-ai (CLI)
- cyrus-ai@0.1.51

## [0.1.50] - 2025-09-30

### Added
- **Global setup script support**: Added `global_setup_script` optional field in config.json
  - Runs before repository-specific `cyrus-setup.sh` when creating git worktrees
  - Supports ~ expansion for home directory paths
  - Same environment variables passed to both global and repository scripts (LINEAR_ISSUE_ID, LINEAR_ISSUE_IDENTIFIER, LINEAR_ISSUE_TITLE)
  - 5-minute timeout to prevent hanging scripts
  - Comprehensive error handling and logging for both global and repository scripts
  - Script failures don't prevent worktree creation
  - Cross-platform support (bash, PowerShell, cmd, bat)

- **Ephemeral agent activities for tool calls**: Standard tool calls now post ephemeral activities to Linear
  - Tool calls (except Task and TodoWrite) create ephemeral activities that disappear when replaced
  - Tool responses create non-ephemeral activities showing original tool name and input
  - Tool outputs are wrapped in `+++Tool Output` collapsible blocks (collapsed by default)
  - Tool errors display as "{ToolName} (Error)" for better clarity
  - Subtasks maintain arrow emoji (↪) prefix for visual hierarchy
  - TodoWrite tool results are skipped to prevent duplicate activities
  - Reduces visual clutter in Linear while preserving important information

### Changed
- **Linear SDK upgraded to v58.1.0**: Updated across all packages to support ephemeral agent activity field
  - Added `ephemeral: boolean` support for agent activities
  - Maintained backward compatibility with existing non-ephemeral activities

### Packages

#### cyrus-claude-runner
- cyrus-claude-runner@0.0.26

#### cyrus-core
- cyrus-core@0.0.14

#### cyrus-edge-worker
- cyrus-edge-worker@0.0.33

#### cyrus-linear-webhook-client
- cyrus-linear-webhook-client@0.0.3

#### cyrus-ndjson-client
- cyrus-ndjson-client@0.0.19

## [0.1.49] - 2025-09-29

### Changed
- **Migrated from Claude Code SDK to Claude Agent SDK**: Replaced `@anthropic-ai/claude-code` v1.0.128 with `@anthropic-ai/claude-agent-sdk` v0.1.0
  - Updated all imports and type references to use the new package name
  - Handled breaking change: SDK no longer uses Claude Code's system prompt by default - now explicitly requests Claude Code preset to maintain backward compatibility
  - No changes needed for settings sources as the codebase doesn't rely on automatic settings file loading
- Updated @anthropic-ai/sdk from v0.62.0 to v0.64.0 for latest Anthropic SDK improvements

### Packages

#### cyrus-claude-runner
- cyrus-claude-runner@0.0.25

#### cyrus-core
- cyrus-core@0.0.13

#### cyrus-edge-worker
- cyrus-edge-worker@0.0.32

#### cyrus-ai (CLI)
- cyrus-ai@0.1.49
>>>>>>> 08f78506

## [0.1.48] - 2025-01-11

### Added
- **Direct OAuth authorization support**: The CLI can now handle OAuth authorization directly when `LINEAR_DIRECT_WEBHOOKS=true`
  - New `/oauth/authorize` endpoint in SharedApplicationServer for self-hosted OAuth flow
  - Automatic OAuth code exchange when using direct webhooks mode
  - Support for custom Linear OAuth applications via `LINEAR_CLIENT_ID` and `LINEAR_CLIENT_SECRET` environment variables
  - Maintains backward compatibility with proxy-based OAuth for standard deployments

### Packages

#### cyrus-edge-worker
- cyrus-edge-worker@0.0.31

#### cyrus-ai (CLI)
- cyrus-ai@0.1.48

## [0.1.47] - 2025-01-09

### Fixed
- Fixed webhook signature verification for LinearWebhookClient
  - Corrected signature verification to properly handle webhook payloads
  - Ensures webhook authenticity when using direct webhook forwarding mode
  - Resolves security validation issues in direct webhook configurations

### Packages

#### cyrus-linear-webhook-client
- cyrus-linear-webhook-client@0.0.2

#### cyrus-edge-worker
- cyrus-edge-worker@0.0.30

#### cyrus-ai (CLI)
- cyrus-ai@0.1.47

## [0.1.46] - 2025-01-09

### Added
- **Dynamic webhook client selection**: Support for choosing between proxy-based and direct webhook forwarding
  - New environment variable `LINEAR_DIRECT_WEBHOOKS` to control webhook client selection
  - When `LINEAR_DIRECT_WEBHOOKS=true`, uses new `linear-webhook-client` package for direct webhook forwarding
  - When unset or `false`, uses existing `ndjson-client` for proxy-based webhook handling
  - Maintains full backward compatibility with existing deployments
- **Sub-issue assignee inheritance with workspace context**: Sub-issues created by orchestrator agents now automatically inherit the same assignee as their parent issue, with complete workspace awareness
  - Enhanced label-prompt-template to include assignee information (`{{assignee_id}}` and `{{assignee_name}}`)
  - Added workspace teams context (`{{workspace_teams}}`) with team names, keys, IDs, and descriptions
  - Added workspace labels context (`{{workspace_labels}}`) with label names, IDs, and descriptions  
  - Updated orchestrator prompt instructions to require `assigneeId` parameter in sub-issue creation
  - Modified EdgeWorker to fetch and inject Linear workspace data (teams, labels, assignee) into orchestrator context
- **Mandatory verification framework for orchestrator agents**: Enhanced parent-child delegation with executable verification requirements
  - Parent orchestrators can now access child agent worktrees for independent verification
  - **Orchestrator prompt v2.2.0** with mandatory verification requirements in sub-issue descriptions
  - Child agents must provide detailed verification instructions (commands, expected outcomes, visual evidence)
  - Parents gain filesystem permissions to child worktrees during verification process
  - No more "verification theater" - actual executable validation required before merging child work
- **@cyrus /label-based-prompt command**: New special command for mention-triggered sessions
  - Use `@cyrus /label-based-prompt` in comments to trigger label-based prompts instead of mention prompts
  - Automatically determines and includes appropriate system prompts based on issue labels
  - Maintains full backwards compatibility with regular `@cyrus` mentions
  - Logged as "label-based-prompt-command" workflow type for easy identification
- **Tool restriction configuration**: New `disallowedTools` configuration option to explicitly block specific tools
  - Can be configured at global, repository, prompt type, and label-specific levels
  - Follows same hierarchy as `allowedTools` (label > prompt defaults > repository > global)
  - No default disallowed tools - only explicitly configured tools are blocked
  - Environment variable support: `DISALLOWED_TOOLS` for global defaults
  - Passed through to Claude Code via `disallowedTools` option
- **New Linear MCP tool**: `linear_agent_session_create_on_comment` for creating agent sessions on root comments
  - Enables orchestrator agents to trigger sub-agents on existing issue comment threads
  - Must be used with root comments only (not replies) due to Linear API constraints
  - Maintains parent-child session mapping for proper feedback routing

### Changed
- Updated @anthropic-ai/claude-code from v1.0.90 to v1.0.95 for latest Claude Code improvements. See [Claude Code v1.0.95 changelog](https://github.com/anthropics/claude-code/blob/main/CHANGELOG.md#1095)
- Replaced external cyrus-mcp-tools MCP server with inline tools using SDK callbacks for better performance
- Cyrus tools (file upload, agent session creation, feedback) now run in-process instead of via separate MCP server
- Enhanced orchestrator prompt to explicitly require reading/viewing all screenshots taken for visual verification

### Removed
- Removed cyrus-mcp-tools package in favor of inline tool implementation

## [0.1.45] - 2025-08-28

### Added
- New `cyrus-mcp-tools` package providing MCP tools for Linear integration
  - File upload capability: Upload files to Linear and get asset URLs for use in issues and comments
  - Agent session creation: Create AI/bot tracking sessions on Linear issues
  - **Give feedback tool: Allows parent sessions to send feedback to child sessions**
  - Automatically available in all Cyrus sessions without additional configuration
- PostToolUse hook integration for tracking parent-child agent session relationships
  - Automatically captures child agent session IDs when linear_agent_session_create tool is used
  - **Triggers child session resumption when linear_agent_give_feedback tool is used**
  - Maintains mapping of child sessions to parent sessions for hierarchical tracking
  - **Persistent storage of child-to-parent mappings across restarts**
  - Child session results are automatically forwarded to parent sessions upon completion
- New "orchestrator" label system prompt type
  - Joins existing "builder", "debugger", and "scoper" labels as a default option
  - Configured with read-only tools (cannot directly edit files)
  - Specializes in coordination and oversight of complex development tasks
  - Automatically triggered by "Orchestrator" label on Linear issues
- **Label-based Claude model selection**: You can now override the Claude model used for specific issues by adding labels
  - Add "opus", "sonnet", or "haiku" label to any Linear issue to force that model
  - Model labels take highest priority (overrides both repository and global settings)
  - Case-insensitive label matching for flexibility
  - Automatically sets appropriate fallback models (opus→sonnet, sonnet→haiku, haiku→haiku)

### Changed
- Updated @anthropic-ai/claude-code from v1.0.88 to v1.0.89 for latest Claude Code improvements. See [Claude Code v1.0.89 changelog](https://github.com/anthropics/claude-code/blob/main/CHANGELOG.md#1089)
- Upgraded @linear/sdk from v38/v55 to v58.0.0 across all packages for latest Linear API features
- Enhanced ClaudeRunner and EdgeWorker to support Claude Code SDK hooks for tool interception

### Packages

#### cyrus-mcp-tools
- cyrus-mcp-tools@0.3.0 - Already published (not part of this release)

#### cyrus-core
- cyrus-core@0.0.11

#### cyrus-claude-runner
- cyrus-claude-runner@0.0.23

#### cyrus-edge-worker
- cyrus-edge-worker@0.0.28

#### cyrus-ndjson-client
- cyrus-ndjson-client@0.0.17

#### cyrus-ai (CLI)
- cyrus-ai@0.1.45

## [0.1.44] - 2025-08-19

### Changed
- Updated @anthropic-ai/claude-code dependency to use exact version (1.0.83) instead of caret range for improved consistency
- Updated CLAUDE.md documentation with clearer MCP Linear integration testing instructions

### Packages

#### cyrus-claude-runner
- cyrus-claude-runner@0.0.22

#### cyrus-edge-worker
- cyrus-edge-worker@0.0.27

#### cyrus-ai (CLI)
- cyrus-ai@0.1.44

## [0.1.43] - 2025-08-18

### Added
- Model configuration support for Claude Pro users
  - Configure Claude model selection (priority order: env vars → repository config → global config → defaults)
  - Environment variables: `CYRUS_DEFAULT_MODEL` and `CYRUS_DEFAULT_FALLBACK_MODEL`
  - Global config: `defaultModel` and `defaultFallbackModel` in `~/.cyrus/config.json`
  - Repository-specific: `model` and `fallbackModel` fields per repository
  - Defaults: `"opus"` (primary) and `"sonnet"` (fallback)
  - Resolves errors for Claude Pro users who lack Opus model access

### Changed
- Updated @anthropic-ai/claude-code from v1.0.81 to v1.0.83 for latest Claude Code improvements. See [Claude Code v1.0.83 changelog](https://github.com/anthropics/claude-code/blob/main/CHANGELOG.md#1083)

### Fixed
- Fixed git worktree creation failures for sub-issues when parent branch doesn't exist remotely
  - Added proper remote branch existence checking before attempting worktree creation
  - Gracefully falls back to local parent branch or default base branch when remote parent branch is unavailable

### Packages

#### cyrus-claude-runner  
- cyrus-claude-runner@0.0.21

#### cyrus-edge-worker
- cyrus-edge-worker@0.0.26

#### cyrus-ai (CLI)
- cyrus-ai@0.1.43

## [0.1.42] - 2025-08-15

### Changed
- Updated @anthropic-ai/claude-code from v1.0.77 to v1.0.80 for latest Claude Code improvements. See [Claude Code v1.0.80 changelog](https://github.com/anthropics/claude-code/blob/main/CHANGELOG.md#1080)
- Updated @anthropic-ai/sdk from v0.59.0 to v0.60.0 for latest Anthropic SDK improvements

### Fixed
- Fixed issue where duplicate messages appeared in Linear when Claude provided final responses
  - Added consistent LAST_MESSAGE_MARKER to all prompt types to ensure Claude includes the special marker in final responses
  - Marker is automatically removed before posting to Linear, preventing duplicate content

### Packages

#### cyrus-core
- cyrus-core@0.0.10

#### cyrus-claude-runner  
- cyrus-claude-runner@0.0.20

#### cyrus-edge-worker
- cyrus-edge-worker@0.0.25

#### cyrus-ndjson-client
- cyrus-ndjson-client@0.0.16

#### cyrus-ai (CLI)
- cyrus-ai@0.1.42

## [0.1.41] - 2025-08-13

### Added
- Dynamic tool configuration based on system prompt labels
  - Restrict Claude's tools per task type: give debugger mode only read access, builder mode safe tools, etc.
  - Use case: scoper can only read files, debugger can't use Bash, builder gets full access
  - Use presets (`"readOnly"`, `"safe"`, `"all"`) or custom tool lists in your `labelPrompts` config
  - Improves security and keeps Claude focused on the right tools for each job
  - See [Configuration docs](https://github.com/ceedaragents/cyrus#configuration) for setup details

### Changed
- Updated @anthropic-ai/claude-code from v1.0.72 to v1.0.73 for latest Claude Code improvements

### Fixed
- Fixed Windows compatibility issues that caused agent failures on Windows systems
  - Replaced Unix-specific `mkdir -p` commands with cross-platform Node.js `mkdirSync` 
  - Implemented intelligent shell script detection supporting Windows (.ps1, .bat, .cmd) and Unix (.sh) scripts
  - Added graceful fallback for Windows users with Git Bash/WSL to still use bash scripts
  - Resolves "A subdirectory or file -p already exists" and "bash command not found" errors
- Resolved issue where Cyrus would fail to respond when it was initially delegated when the receiver was down
  - Now properly creates new sessions when prompted if none existed
  - Sessions are correctly initialized even when no prior session history exists
  - Improved code organization and type safety in session handling logic

### Packages

#### cyrus-core
- cyrus-core@0.0.10

#### cyrus-claude-runner  
- cyrus-claude-runner@0.0.19

#### cyrus-edge-worker
- cyrus-edge-worker@0.0.24

#### cyrus-ndjson-client
- cyrus-ndjson-client@0.0.16

#### cyrus-ai (CLI)
- cyrus-ai@0.1.41

## [0.1.40] - 2025-08-10

### Added
- Customer subscription validation for Cyrus Pro users
  - Automatically checks subscription status when using the default proxy with a customer ID
  - Blocks access if subscription is expired, cancelled, or invalid
  - Shows appropriate messages for returning customers vs new customers
  - Validates subscription when setting customer ID via `cyrus set-customer-id` command
- Label-based repository routing - Route Linear issues to different git repositories based on their labels
  - New `routingLabels` configuration option allows specifying which labels should route to a specific repository
  - Useful when multiple repositories handle issues from the same Linear team (e.g., backend vs frontend repos)
  - Label routing takes precedence over team-based routing for more granular control

### Changed
- Updated Linear SDK from v54 to v55.1.0 to support Agent Activity Signals
  - Stop button in Linear UI now sends a deterministic `stop` signal that Cyrus responds to immediately
  - When you click the stop button while Cyrus is working, it will cleanly halt all operations and confirm the stop action
  - The stop signal implementation ensures no work continues after the stop is requested
- Updated Anthropic AI SDK from v0.57.0 to v0.59.0 and Claude Code from v1.0.61 to v1.0.72 for improved Claude integration

### Packages

#### cyrus-core
- cyrus-core@0.0.9

#### cyrus-claude-runner  
- cyrus-claude-runner@0.0.18

#### cyrus-edge-worker
- cyrus-edge-worker@0.0.23

#### cyrus-ndjson-client
- cyrus-ndjson-client@0.0.15

#### cyrus-ai (CLI)
- cyrus-ai@0.1.40

## [0.1.39] - 2025-08-08

### Changed
- Simplified initial setup by removing configuration prompts for MCP, labels, Linear teams, allowed tools, and workspace directory
  - MCP configuration is now optional with no default prompt
  - Allowed tools default to all standard tools plus a vetted git/gh command allowlist (status/diff/add/commit/branch/push/merge/log/show/rev-parse/fetch + `gh pr create/list/view/status`, `gh auth status`) for immediate productivity
  - Label-based system prompts now have defaults: "Bug" for debugger mode, "Feature,Improvement" for builder mode, and "PRD" for scoper mode
  - Team-based routing defaults to all workspace issues (no team filtering)
  - Workspace directory automatically uses `~/.cyrus/workspaces/<repo-name>`
  - Streamlined first-time user experience with sensible defaults

### Added
- Configuration documentation in README explaining all customizable settings
- Link to configuration docs in CLI output after setup completion

### Fixed
- Fixed duplicate OAuth authorization messages during Linear login flow while ensuring browser still opens automatically

### Packages

#### cyrus-core
- cyrus-core@0.0.8

#### cyrus-claude-runner
- cyrus-claude-runner@0.0.17

#### cyrus-edge-worker
- cyrus-edge-worker@0.0.22

#### cyrus-ndjson-client
- cyrus-ndjson-client@0.0.15

#### cyrus-ai (CLI)
- cyrus-ai@0.1.39

## [0.1.38] - 2025-08-06

### Added
- Native Linear attachments (like Sentry error links) are now included in the issue context sent to Claude
  - Cyrus now fetches attachments using Linear's native attachment API
  - Attachments appear in a dedicated "Linear Issue Links" section in the prompt
  - Particularly useful for Sentry error tracking links and other external integrations
- New command **`cyrus add-repository`** - Add a new repository configuration, thanks new contributor @Maxim-Filimonov !
- Attachment support for comments - Cyrus now downloads and provides access to attachments added in Linear comments
  - Attachments are automatically downloaded when users post comments with URLs or files
  - Downloaded to `~/.cyrus/<workspace>/attachments` directory
  - Attachment manifest is generated and included in Claude's prompt
  - Attachments directory is always available to Claude during sessions
- Differentiation between issue delegation and @ mentions for more focused responses
  - @ mentions now trigger focused responses without system prompts
  - Delegations continue to use full system prompts for comprehensive task handling
  - Aligns with Linear's expected agent activity behavior
- Subscription management built right into the CLI (because who wants another dashboard?)
  - `cyrus billing` - Opens your Stripe portal to manage subscription, payment methods, and download invoices
  - `cyrus set-customer-id` - Saves your customer ID after signup (copy-paste friendly)
  - Interactive prompt on startup if you're using our proxy without a subscription
  - Self-hosting option for the DIY crowd who prefer their own Linear app and infrastructure
  - existed in v0.1.34 but was missing since then

### Fixed
- Fixed attachments not being accessible to Claude during active streaming sessions
  - Pre-create attachments directory for every session to ensure future attachments are accessible
  - Always include attachments directory in allowedDirectories configuration
- Fixed issue where messages from @ Cyrus mention comments weren't being added to context
- Fixed issue where sub-issue base branches weren't being added to the user-prompt template, causing Cyrus to create PRs against the default branch instead

### Packages

#### cyrus-core
- cyrus-core@0.0.8

#### cyrus-claude-runner
- cyrus-claude-runner@0.0.16

#### cyrus-edge-worker
- cyrus-edge-worker@0.0.21

#### cyrus-ndjson-client
- cyrus-ndjson-client@0.0.15

#### cyrus-ai (CLI)
- cyrus-ai@0.1.38

## [0.1.37] - 2025-08-03

### Fixed
- Fixed "RateLimit exceeded" and `Cannot query field "agentContext" on type "AgentActivity".` errors when interacting with Linear API by updating SDK from v52 to v54
  - Linear API had breaking changes that caused compatibility issues with SDK v52
  - The outdated SDK was triggering excessive API calls leading to rate limit errors
  - Upgrading to v54 resolves these compatibility issues and restores normal operation

### Packages

#### cyrus-core
- cyrus-core@0.0.8

#### cyrus-claude-runner
- cyrus-claude-runner@0.0.15

#### cyrus-edge-worker
- cyrus-edge-worker@0.0.20

#### cyrus-ndjson-client
- cyrus-ndjson-client@0.0.15

#### cyrus-ai (CLI)
- cyrus-ai@0.1.37

## [0.1.36] - 2025-08-01

### Added
- Instant response is now sent when receiving follow-up messages in an existing conversation, providing immediate feedback that Cyrus is working on the request
  - Shows "I've queued up your message as guidance" when Cyrus is still processing a previous request
  - Shows "Getting started on that..." when Cyrus is ready to process the new request immediately
- Parent branch inheritance for sub-issues - sub-issue branches now automatically use their parent issue's branch as the base instead of the default repository branch
  - Maintains proper Git hierarchy matching Linear's issue structure
  - Gracefully falls back to default base branch if parent branch doesn't exist
  - Clear logging shows branch inheritance decisions
- Model notification at thread initialization - Cyrus now announces which Claude model is being used (e.g., "Using model: claude-3-opus-20240229") when starting work on an issue
- Task tool execution markers in Linear comments - Cyrus now clearly indicates when automated Task tools are running
  - Tools invoked within a Task display "↪ ToolName" to indicate they're part of the Task
  - Shows "✅ Task Completed" when the Task finishes and displays the output from the Task

### Packages

#### cyrus-core
- cyrus-core@0.0.7

#### cyrus-claude-runner
- cyrus-claude-runner@0.0.14

#### cyrus-edge-worker
- cyrus-edge-worker@0.0.19

#### cyrus-ndjson-client
- cyrus-ndjson-client@0.0.14

#### cyrus-ai (CLI)
- cyrus-ai@0.1.36
## [0.1.35-alpha.0] - 2025-07-27

### Added
- Instant acknowledgment responses when Cyrus receives a request, providing immediate feedback to users
- Role mode notifications when issue labels trigger specific workflows (e.g., "Entering 'debugger' mode because of the 'Bug' label")
- You can now append custom instructions to Claude's system prompt via `appendInstruction` in repository config (~/.cyrus/config.json) - because sometimes Claude needs a gentle reminder that your variable names are art, not accidents

### Changed
- TodoWrite tool messages are now displayed as "thoughts" instead of "actions" in Linear for better visual organization

### Packages

#### cyrus-core
- cyrus-core@0.0.6-alpha.0

#### cyrus-claude-runner
- cyrus-claude-runner@0.0.13-alpha.0

#### cyrus-edge-worker
- cyrus-edge-worker@0.0.18-alpha.0

#### cyrus-ndjson-client
- cyrus-ndjson-client@0.0.13-alpha.0

#### cyrus-ai (CLI)
- cyrus-ai@0.1.35-alpha.0

## [0.1.33] - 2025-07-11

### CLI
- cyrus-ai@0.1.33

### Fixed
- Made conversation history of threads be resumable after Cyrus restarts
- Fixed the issue with continuity of conversation in a thread, after the first comment

### Packages

#### cyrus-core
- cyrus-core@0.0.6

#### cyrus-claude-runner
- cyrus-claude-runner@0.0.13

#### cyrus-edge-worker
- cyrus-edge-worker@0.0.18

#### cyrus-ndjson-client
- cyrus-ndjson-client@0.0.13

## [0.1.32] - 2025-07-09

### CLI
- cyrus-ai@0.1.32

### Fixed
- Missing prompt template file in published package (the one thing you need to actually run the thing)

### Packages

#### cyrus-edge-worker
- cyrus-edge-worker@0.0.17
  - Fixed missing prompt-template-v2.md in package files

## [0.1.31] - 2025-07-09

### CLI
- cyrus-ai@0.1.31

### Added
- Work on multiple tasks within a single Linear issue - each comment thread maintains its own Claude session, letting you tackle different parts of a problem in parallel without context mixing. New root comments start focused sessions that see the full conversation history in a threaded view (just like Linear's UI) while concentrating on your specific request
- Automatic ngrok tunnel setup for external access
  - No more manual port forwarding or reverse proxy setup required
  - Cyrus will ask for your ngrok auth token on first run and handle the rest
  - Free ngrok account required (sorry, we can't make the internet work by magic alone)
  - Skip ngrok setup if you prefer to handle networking yourself
- Webhook debugging via `CYRUS_WEBHOOK_DEBUG=true` environment variable - see exactly what Linear is (or isn't) sending you

### Fixed
- Fresh startup no longer crashes with "EdgeWorker not initialized" error when trying to connect to Linear
- OAuth flow now works properly on first run (turns out asking for credentials before having a way to receive them was... problematic)
- Git worktrees now work with local-only repositories (no more "fatal: 'origin' does not appear to be a git repository" when you're just trying to test things locally)
- Webhooks now register with the correct URL (ngrok/public URL instead of localhost)

### Packages

#### cyrus-edge-worker
- cyrus-edge-worker@0.0.16
- Added ngrok tunnel support for automatic public URL generation
- Fixed webhook URL registration to use public URLs
- Added getPublicUrl() method to SharedApplicationServer

#### cyrus-ndjson-client
- cyrus-ndjson-client@0.0.12
- Fixed webhook URL registration to use external server's public URL when available

## [0.1.30] - 2025-07-07

### CLI
- cyrus-ai@0.1.30

### Fixed
- Fixed critical crash issue where subprocess failures would bring down the entire application
  - Added global error handlers to prevent uncaught exceptions from terminating the process
  - Improved error isolation for individual Claude sessions - failures no longer affect other running sessions
  - Enhanced error logging with detailed stack traces for better debugging

### Packages

#### cyrus-edge-worker
- cyrus-edge-worker@0.0.15

## [0.1.28] - 2025-07-06

### CLI
- cyrus-ai@0.1.28

### Fixed
- Fixed critical streaming hang where sessions would never complete
  - Auto-completes streaming prompt when Claude sends result message
  - Prevents infinite wait in for-await loop

## [0.1.27] - 2025-07-06

### CLI
- cyrus-ai@0.1.27

### Changed
- Updated to use edge-worker 0.0.12 with fixed claude-runner dependency

## [0.1.26] - 2025-07-06

### CLI
- cyrus-ai@0.1.26

### Fixed
- Fixed critical streaming hang issue where Claude Code would block waiting for messages
  - Corrected `abortController` placement in query options (was at wrong nesting level)
  - Fixed system prompt parameter name (now uses `customSystemPrompt` as expected by Claude Code)

### Added
- Added `appendSystemPrompt` option to ClaudeRunner config for extending default system prompt

## [0.1.25] - 2025-07-06

### CLI
- cyrus-ai@0.1.25

### Fixed
- Fixed streaming session detection to prevent "I've queued up your message..." when sessions have completed
- Improved isStreaming() method to check both streaming state and session running status


## [0.1.23] - 2025-07-06

### CLI
- cyrus-ai@0.1.23

### Fixed
- Fixed streaming input sessions not properly cleaning up after completion
  - Resolves issue where "I've queued up your message..." appeared even after sessions had resolved
  - Properly closes input streams when Claude sessions complete naturally

### Added
- Added `cyrus check-tokens` command to validate all Linear OAuth tokens across repositories
- Added `cyrus refresh-token` command with OAuth flow integration to renew expired tokens
- Improved error handling for expired Linear tokens with graceful degradation
  - Shows clear error messages with suggested resolution steps
  - Continues running with valid repositories when some tokens are expired

### Changed
- Configuration file location moved from `.edge-config.json` in current directory to `~/.cyrus/config.json`
  - Automatically migrates existing `.edge-config.json` files to the new location
  - Uses standard user configuration directory for better cross-platform compatibility
  - Reports migration status when detected
- Default workspace directory changed from `{repository}/workspaces` to `~/.cyrus/workspaces/{repo-name}`
  - Centralizes all cyrus-related files in the user's home directory
  - Uses sanitized repository names as namespace folders
  - Existing configurations remain unchanged

## [0.1.22] - 2025-07-05

### CLI
- cyrus-ai@0.1.22

### Added
- Automatic Linear MCP (Model Context Protocol) server integration
  - Claude can now use Linear API tools directly within sessions
  - Automatically configures `@tacticlaunch/mcp-linear` server with repository's Linear token
  - Adds 30+ Linear MCP tools for issue management, comments, projects, and more
  - No additional configuration needed - works out of the box with existing Linear tokens

### Changed
- ClaudeRunner now supports array of MCP config paths for composable configurations
- ClaudeRunner supports inline MCP server configurations alongside file-based configs
- MCP configurations from files and inline sources are merged together

### Fixed
- Fixed webhook signature verification failures after restarting cyrus by extending edge worker registration TTL from 1 hour to 90 days
  - Resolves "Webhook signature verification failed for all registered handlers" error that occurred when cyrus was stopped and restarted
  - Edge worker registrations in the proxy now persist for 90 days instead of expiring after 1 hour

### Improved
- New comments on Linear issues queue up when Cyrus is already busy working, so that you can send multiple in a row ([#77](https://github.com/ceedaragents/cyrus/pull/77)) (now feed into existing Claude sessions instead of killing and restarting the session

### Packages

#### cyrus-claude-runner
- cyrus-claude-runner@0.0.8

#### cyrus-edge-worker
- cyrus-edge-worker@0.0.10

## [0.1.21] - 2025-07-05

### CLI
- cyrus-ai@0.1.21

### Added
- Added `CYRUS_HOST_EXTERNAL` environment variable to enable external server access ([#78](https://github.com/ceedaragents/cyrus/pull/78))
  - Set to `true` to listen on `0.0.0.0` (all interfaces) instead of `localhost`
  - Enables Docker container deployment and external webhook access scenarios
  - Maintains backward compatibility with `localhost` as default

### Changed
- **BREAKING**: Renamed `CYRUS_WEBHOOK_BASE_URL` to `CYRUS_BASE_URL` for clearer naming
  - **Action Required**: Update environment configuration to use `CYRUS_BASE_URL` instead of `CYRUS_WEBHOOK_BASE_URL`
  - **Legacy Support**: `CYRUS_WEBHOOK_BASE_URL` is still supported for backward compatibility but deprecated
  - The variable serves both webhook and OAuth callback purposes since they run on the same server

### Packages

#### cyrus-edge-worker
- cyrus-edge-worker@0.0.9

## [0.1.19] - 2025-07-04

### CLI
- cyrus-ai@0.1.19

### Added
- Added `CYRUS_OAUTH_CALLBACK_BASE_URL` environment variable to configure OAuth callback URL (defaults to `http://localhost:3457`) ([#69](https://github.com/ceedaragents/cyrus/pull/69))
- Added `CYRUS_OAUTH_CALLBACK_PORT` environment variable to configure OAuth callback port (defaults to `3457`)
- OAuth callback URL is now fully configurable for different deployment environments (Docker, remote development, custom domains)
- Supports `--env-file=path` option to load environment variables from custom file
- Added `CYRUS_BASE_URL` environment variable to configure base URL for edge workers ([#74](https://github.com/ceedaragents/cyrus/pull/74))
- Added `CYRUS_WEBHOOK_PORT` environment variable to configure webhook port (defaults to random port 3000-3999)
- Implemented shared webhook server architecture to eliminate port conflicts between multiple Linear tokens

### Changed
- **BREAKING**: Migrated from Server-Sent Events (SSE) to webhook-only architecture ([#74](https://github.com/ceedaragents/cyrus/pull/74))
  - **Action Required**: Edge workers now receive webhooks instead of SSE streams
  - **Action Required**: Set `CYRUS_BASE_URL` environment variable if using custom deployment URLs (e.g., ngrok tunnel, server domain)
  - **Action Required**: Set `CYRUS_WEBHOOK_PORT=3456` environment variable to ensure consistent webhook port
  - **Action Required**: Ensure edge workers can receive inbound HTTP requests on webhook ports
- Renamed repository setup script from `secretagentsetup.sh` to `cyrus-setup.sh`

### Fixed
- Resolved SSE connection reliability issues by migrating to webhook architecture
- Improved disconnection message formatting
- Removed duplicate disconnection logging

### Packages

#### cyrus-claude-runner
- Upgraded @anthropic-ai/claude-code dependency to version 1.0.31

## [0.0.3] - 2025-06-17

### Packages
- cyrus-claude-runner@0.0.3
- cyrus-core@0.0.3
- cyrus-edge-worker@0.0.3
- cyrus-ndjson-client@0.0.3

Initial changelog entry

## [0.1.9] - 2025-06-17

### CLI
- cyrus-ai@0.1.9

Initial changelog entry<|MERGE_RESOLUTION|>--- conflicted
+++ resolved
@@ -4,7 +4,6 @@
 
 ## [Unreleased]
 
-<<<<<<< HEAD
 ### Added
 - Automated Codex→EdgeWorker regression harness and a `scripts/edge-process-helper.sh`
   utility to surface and safely terminate lingering CLI/ngrok processes.
@@ -25,7 +24,7 @@
 ### Removed
 - Dropped the `___LAST_MESSAGE_MARKER___` sentinel from all prompts; completion
   detection now relies on CLI-native metadata across Claude, Codex, and OpenCode.
-=======
+
 ## [0.1.57] - 2025-10-12
 
 ### Fixed
@@ -278,7 +277,6 @@
 
 #### cyrus-ai (CLI)
 - cyrus-ai@0.1.49
->>>>>>> 08f78506
 
 ## [0.1.48] - 2025-01-11
 
