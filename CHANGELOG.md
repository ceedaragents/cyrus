# Changelog

All notable changes to this project will be documented in this file.

## [Unreleased]

## [0.1.36] - 2025-01-31

### Added
- Instant response is now sent when receiving follow-up messages in an existing conversation, providing immediate feedback that Cyrus is working on the request
  - Shows "I've queued up your message as guidance" when Cyrus is still processing a previous request
  - Shows "Getting started on that..." when Cyrus is ready to process the new request immediately
- Parent branch inheritance for sub-issues - sub-issue branches now automatically use their parent issue's branch as the base instead of the default repository branch
  - Maintains proper Git hierarchy matching Linear's issue structure
  - Gracefully falls back to default base branch if parent branch doesn't exist
  - Clear logging shows branch inheritance decisions
- Model notification at thread initialization - Cyrus now announces which Claude model is being used (e.g., "Using model: claude-3-opus-20240229") when starting work on an issue
- Task tool execution markers in Linear comments - Cyrus now clearly indicates when automated Task tools are running
  - Tools invoked within a Task display "↪ ToolName" to indicate they're part of the Task
  - Shows "✅ Task Completed" when the Task finishes and displays the output from the Task

<<<<<<< HEAD
### Packages

#### cyrus-core
- cyrus-core@0.0.6

#### cyrus-claude-runner
- cyrus-claude-runner@0.0.13

#### cyrus-edge-worker
- cyrus-edge-worker@0.0.19

#### cyrus-ndjson-client
- cyrus-ndjson-client@0.0.13

#### cyrus-ai (CLI)
- cyrus-ai@0.1.36

=======
>>>>>>> 286ec77e
## [0.1.35-alpha.0] - 2025-01-26

### Added
- Instant acknowledgment responses when Cyrus receives a request, providing immediate feedback to users
- Role mode notifications when issue labels trigger specific workflows (e.g., "Entering 'debugger' mode because of the 'Bug' label")
- You can now append custom instructions to Claude's system prompt via `appendInstruction` in repository config (~/.cyrus/config.json) - because sometimes Claude needs a gentle reminder that your variable names are art, not accidents

### Changed
- TodoWrite tool messages are now displayed as "thoughts" instead of "actions" in Linear for better visual organization

### Packages

#### cyrus-core
- cyrus-core@0.0.6-alpha.0

#### cyrus-claude-runner
- cyrus-claude-runner@0.0.13-alpha.0

#### cyrus-edge-worker
- cyrus-edge-worker@0.0.18-alpha.0

#### cyrus-ndjson-client
- cyrus-ndjson-client@0.0.13-alpha.0

#### cyrus-ai (CLI)
- cyrus-ai@0.1.35-alpha.0

## [0.1.33] - 2025-01-11

### CLI
- cyrus-ai@0.1.33

### Fixed
- Made conversation history of threads be resumable after Cyrus restarts
- Fixed the issue with continuity of conversation in a thread, after the first comment

### Packages

#### cyrus-core
- cyrus-core@0.0.6

#### cyrus-claude-runner
- cyrus-claude-runner@0.0.13

#### cyrus-edge-worker
- cyrus-edge-worker@0.0.18

#### cyrus-ndjson-client
- cyrus-ndjson-client@0.0.13

## [0.1.32] - 2025-01-09

### CLI
- cyrus-ai@0.1.32

### Fixed
- Missing prompt template file in published package (the one thing you need to actually run the thing)

### Packages

#### cyrus-edge-worker
- cyrus-edge-worker@0.0.17
  - Fixed missing prompt-template-v2.md in package files

## [0.1.31] - 2025-01-09

### CLI
- cyrus-ai@0.1.31

### Added
- Work on multiple tasks within a single Linear issue - each comment thread maintains its own Claude session, letting you tackle different parts of a problem in parallel without context mixing. New root comments start focused sessions that see the full conversation history in a threaded view (just like Linear's UI) while concentrating on your specific request
- Automatic ngrok tunnel setup for external access
  - No more manual port forwarding or reverse proxy setup required
  - Cyrus will ask for your ngrok auth token on first run and handle the rest
  - Free ngrok account required (sorry, we can't make the internet work by magic alone)
  - Skip ngrok setup if you prefer to handle networking yourself
- Webhook debugging via `CYRUS_WEBHOOK_DEBUG=true` environment variable - see exactly what Linear is (or isn't) sending you

### Fixed
- Fresh startup no longer crashes with "EdgeWorker not initialized" error when trying to connect to Linear
- OAuth flow now works properly on first run (turns out asking for credentials before having a way to receive them was... problematic)
- Git worktrees now work with local-only repositories (no more "fatal: 'origin' does not appear to be a git repository" when you're just trying to test things locally)
- Webhooks now register with the correct URL (ngrok/public URL instead of localhost)

### Packages

#### cyrus-edge-worker
- cyrus-edge-worker@0.0.16
- Added ngrok tunnel support for automatic public URL generation
- Fixed webhook URL registration to use public URLs
- Added getPublicUrl() method to SharedApplicationServer

#### cyrus-ndjson-client
- cyrus-ndjson-client@0.0.12
- Fixed webhook URL registration to use external server's public URL when available

## [0.1.30] - 2025-01-07

### CLI
- cyrus-ai@0.1.30

### Fixed
- Fixed critical crash issue where subprocess failures would bring down the entire application
  - Added global error handlers to prevent uncaught exceptions from terminating the process
  - Improved error isolation for individual Claude sessions - failures no longer affect other running sessions
  - Enhanced error logging with detailed stack traces for better debugging

### Packages

#### cyrus-edge-worker
- cyrus-edge-worker@0.0.15

## [0.1.28] - 2025-01-06

### CLI
- cyrus-ai@0.1.28

### Fixed
- Fixed critical streaming hang where sessions would never complete
  - Auto-completes streaming prompt when Claude sends result message
  - Prevents infinite wait in for-await loop

## [0.1.27] - 2025-01-06

### CLI
- cyrus-ai@0.1.27

### Changed
- Updated to use edge-worker 0.0.12 with fixed claude-runner dependency

## [0.1.26] - 2025-01-06

### CLI
- cyrus-ai@0.1.26

### Fixed
- Fixed critical streaming hang issue where Claude Code would block waiting for messages
  - Corrected `abortController` placement in query options (was at wrong nesting level)
  - Fixed system prompt parameter name (now uses `customSystemPrompt` as expected by Claude Code)

### Added
- Added `appendSystemPrompt` option to ClaudeRunner config for extending default system prompt

## [0.1.25] - 2025-01-06

### CLI
- cyrus-ai@0.1.25

### Fixed
- Fixed streaming session detection to prevent "I've queued up your message..." when sessions have completed
- Improved isStreaming() method to check both streaming state and session running status

## [0.1.24] - 2025-01-06

### CLI
- cyrus-ai@0.1.24

### Fixed
- Fixed version command showing incorrect version number

## [0.1.23] - 2025-01-06

### CLI
- cyrus-ai@0.1.23

### Fixed
- Fixed streaming input sessions not properly cleaning up after completion
  - Resolves issue where "I've queued up your message..." appeared even after sessions had resolved
  - Properly closes input streams when Claude sessions complete naturally

### Added
- Added `cyrus check-tokens` command to validate all Linear OAuth tokens across repositories
- Added `cyrus refresh-token` command with OAuth flow integration to renew expired tokens
- Improved error handling for expired Linear tokens with graceful degradation
  - Shows clear error messages with suggested resolution steps
  - Continues running with valid repositories when some tokens are expired

### Changed
- Configuration file location moved from `.edge-config.json` in current directory to `~/.cyrus/config.json`
  - Automatically migrates existing `.edge-config.json` files to the new location
  - Uses standard user configuration directory for better cross-platform compatibility
  - Reports migration status when detected
- Default workspace directory changed from `{repository}/workspaces` to `~/.cyrus/workspaces/{repo-name}`
  - Centralizes all cyrus-related files in the user's home directory
  - Uses sanitized repository names as namespace folders
  - Existing configurations remain unchanged

## [0.1.22] - 2025-01-06

### CLI
- cyrus-ai@0.1.22

### Added
- Automatic Linear MCP (Model Context Protocol) server integration
  - Claude can now use Linear API tools directly within sessions
  - Automatically configures `@tacticlaunch/mcp-linear` server with repository's Linear token
  - Adds 30+ Linear MCP tools for issue management, comments, projects, and more
  - No additional configuration needed - works out of the box with existing Linear tokens

### Changed
- ClaudeRunner now supports array of MCP config paths for composable configurations
- ClaudeRunner supports inline MCP server configurations alongside file-based configs
- MCP configurations from files and inline sources are merged together

### Fixed
- Fixed webhook signature verification failures after restarting cyrus by extending edge worker registration TTL from 1 hour to 90 days
  - Resolves "Webhook signature verification failed for all registered handlers" error that occurred when cyrus was stopped and restarted
  - Edge worker registrations in the proxy now persist for 90 days instead of expiring after 1 hour

### Improved
- New comments on Linear issues queue up when Cyrus is already busy working, so that you can send multiple in a row ([#77](https://github.com/ceedaragents/cyrus/pull/77)) (now feed into existing Claude sessions instead of killing and restarting the session

### Packages

#### cyrus-claude-runner
- cyrus-claude-runner@0.0.8

#### cyrus-edge-worker
- cyrus-edge-worker@0.0.10

## [0.1.21] - 2025-01-05

### CLI
- cyrus-ai@0.1.21

### Added
- Added `CYRUS_HOST_EXTERNAL` environment variable to enable external server access ([#78](https://github.com/ceedaragents/cyrus/pull/78))
  - Set to `true` to listen on `0.0.0.0` (all interfaces) instead of `localhost`
  - Enables Docker container deployment and external webhook access scenarios
  - Maintains backward compatibility with `localhost` as default

### Changed
- **BREAKING**: Renamed `CYRUS_WEBHOOK_BASE_URL` to `CYRUS_BASE_URL` for clearer naming
  - **Action Required**: Update environment configuration to use `CYRUS_BASE_URL` instead of `CYRUS_WEBHOOK_BASE_URL`
  - **Legacy Support**: `CYRUS_WEBHOOK_BASE_URL` is still supported for backward compatibility but deprecated
  - The variable serves both webhook and OAuth callback purposes since they run on the same server

### Packages

#### cyrus-edge-worker
- cyrus-edge-worker@0.0.9

## [0.1.19] - 2025-01-04

### CLI
- cyrus-ai@0.1.19

### Added
- Added `CYRUS_OAUTH_CALLBACK_BASE_URL` environment variable to configure OAuth callback URL (defaults to `http://localhost:3457`) ([#69](https://github.com/ceedaragents/cyrus/pull/69))
- Added `CYRUS_OAUTH_CALLBACK_PORT` environment variable to configure OAuth callback port (defaults to `3457`)
- OAuth callback URL is now fully configurable for different deployment environments (Docker, remote development, custom domains)
- Supports `--env-file=path` option to load environment variables from custom file
- Added `CYRUS_BASE_URL` environment variable to configure base URL for edge workers ([#74](https://github.com/ceedaragents/cyrus/pull/74))
- Added `CYRUS_WEBHOOK_PORT` environment variable to configure webhook port (defaults to random port 3000-3999)
- Implemented shared webhook server architecture to eliminate port conflicts between multiple Linear tokens

### Changed
- **BREAKING**: Migrated from Server-Sent Events (SSE) to webhook-only architecture ([#74](https://github.com/ceedaragents/cyrus/pull/74))
  - **Action Required**: Edge workers now receive webhooks instead of SSE streams
  - **Action Required**: Set `CYRUS_BASE_URL` environment variable if using custom deployment URLs (e.g., ngrok tunnel, server domain)
  - **Action Required**: Set `CYRUS_WEBHOOK_PORT=3456` environment variable to ensure consistent webhook port
  - **Action Required**: Ensure edge workers can receive inbound HTTP requests on webhook ports
- Renamed repository setup script from `secretagentsetup.sh` to `cyrus-setup.sh`

### Fixed
- Resolved SSE connection reliability issues by migrating to webhook architecture
- Improved disconnection message formatting
- Removed duplicate disconnection logging

### Packages

#### cyrus-claude-runner
- Upgraded @anthropic-ai/claude-code dependency to version 1.0.31

## [0.0.3] - 2025-06-17

### Packages
- cyrus-claude-runner@0.0.3
- cyrus-core@0.0.3
- cyrus-edge-worker@0.0.3
- cyrus-ndjson-client@0.0.3

Initial changelog entry

## [0.1.9] - 2025-06-17

### CLI
- cyrus-ai@0.1.9

Initial changelog entry<|MERGE_RESOLUTION|>--- conflicted
+++ resolved
@@ -19,7 +19,6 @@
   - Tools invoked within a Task display "↪ ToolName" to indicate they're part of the Task
   - Shows "✅ Task Completed" when the Task finishes and displays the output from the Task
 
-<<<<<<< HEAD
 ### Packages
 
 #### cyrus-core
@@ -36,9 +35,6 @@
 
 #### cyrus-ai (CLI)
 - cyrus-ai@0.1.36
-
-=======
->>>>>>> 286ec77e
 ## [0.1.35-alpha.0] - 2025-01-26
 
 ### Added
