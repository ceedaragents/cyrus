--- conflicted
+++ resolved
@@ -5,11 +5,8 @@
 ## [Unreleased]
 
 ### Changed
-<<<<<<< HEAD
+- Improved Linear agent-session tool formatting with custom formatters for better readability: Bash tool descriptions now appear in the action field with round brackets, Edit tool results display as unified diffs, and specialized parameter/result formatters for common tools (Read, Write, Grep, Glob, etc.) extract meaningful information instead of showing raw JSON (CYPACK-395, https://github.com/ceedaragents/cyrus/pull/512)
 - MCP server tools renamed: `cyrus-tools` is now `issue-tracker-ext`, and `linear` namespace is now `issue-tracker`
-=======
-- Improved Linear agent-session tool formatting with custom formatters for better readability: Bash tool descriptions now appear in the action field with round brackets, Edit tool results display as unified diffs, and specialized parameter/result formatters for common tools (Read, Write, Grep, Glob, etc.) extract meaningful information instead of showing raw JSON (CYPACK-395, https://github.com/ceedaragents/cyrus/pull/512)
->>>>>>> b5662fe0
 
 ## [0.2.1] - 2025-11-15
 
