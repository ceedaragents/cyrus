# Changelog

All notable changes to this project will be documented in this file.

## [Unreleased]

### Added
- Orchestrator and sub-issue communication is now visible in Linear activity: feedback from orchestrator to sub-issues and results from sub-issues to orchestrator are posted as thoughts with clear context

### Fixed
- Procedure routing is now reset when resuming parent sessions from child completion, preventing excessive thought and action suppression logs

### Changed
- Debugger workflow now proceeds directly from bug reproduction to fix implementation without requiring manual approval
<<<<<<< HEAD
- Updated @anthropic-ai/claude-agent-sdk from v0.1.25 to v0.1.27 - includes parity updates with Claude Code v2.0.27 and adds support for plugins field in Options. See [@anthropic-ai/claude-agent-sdk v0.1.27 changelog](https://github.com/anthropics/claude-agent-sdk-typescript/blob/main/CHANGELOG.md#0127)
- All workflows (full-development, debugger-full, orchestrator-full) now end with concise summary instead of verbose summary
- Non-summary subroutines (debugger-fix, debugger-reproduction, verifications, git-gh) now explicitly avoid posting Linear comments and end with brief 1-sentence completion messages
- Orchestrator agents are now strongly discouraged from posting Linear comments to current issues; comments only used when triggering sub-agent sessions on child issues
- Orchestrator agents are explicitly instructed not to assign themselves (Cyrus) as a delegate when creating sub-issues
- Tool call result outputs are no longer wrapped in collapsible sections in Linear comments
- Concise summary format now uses collapsible sections for "Changes Made" and "Files Modified" to keep summaries brief
- Simple-question workflow now has two phases: investigation (gather information without answering) and answer formatting (provide markdown-formatted response)
- Initial subroutine prompts are now consistently loaded for all new sessions (assignment-based and comment-based), ensuring agents receive proper workflow guidance from the start
- Full-development workflow now starts with dedicated coding-activity subroutine (implementation and testing only, no git/gh operations)

### Fixed
- Fixed bug where initial subroutine prompts were not applied to comment-triggered new sessions (only worked for assignment-based sessions)
- Improved routing classification to correctly identify test-related requests (e.g., "add unit tests", "fix failing tests") as code work instead of planning tasks
=======
- Updated @anthropic-ai/claude-agent-sdk from v0.1.27 to v0.1.28 - includes parity updates with Claude Code v2.0.28 and fixes custom tools timing out after 30 seconds instead of respecting the MCP_TOOL_TIMEOUT environment variable. See [@anthropic-ai/claude-agent-sdk v0.1.28 changelog](https://github.com/anthropics/claude-agent-sdk-typescript/blob/main/CHANGELOG.md#0128)
>>>>>>> 42f94170

## [0.1.57] - 2025-10-12

### Fixed
- Fixed missing `cyrus-simple-agent-runner` package publication that broke installation of cyrus-ai@0.1.56

### Packages

#### cyrus-simple-agent-runner
- cyrus-simple-agent-runner@0.0.2

#### cyrus-edge-worker
- cyrus-edge-worker@0.0.39

#### cyrus-ai (CLI)
- cyrus-ai@0.1.57

## [0.1.56] - 2025-10-12

### Added
- **Intelligent procedure routing**: Cyrus now automatically selects the best workflow for each task by analyzing the request content. Simple questions get quick answers, documentation edits proceed directly to implementation, and code changes get the full workflow with verifications and git operations. Uses fast "haiku" model for 10-second classification.
- **Modular subroutine system**: Workflows are composed of reusable subroutines (verifications, git-gh, concise-summary, verbose-summary) that can be mixed and matched based on the procedure selected.
- **Environment variable support in MCP configs**: MCP configuration files can now reference environment variables from repository `.env` files using `${VAR}` and `${VAR:-default}` syntax, making it easier to manage API tokens and other sensitive configuration values
- **Sora 2 video generation support**: Added custom MCP tools for OpenAI Sora 2 video generation with three tools: `mcp__sora-tools__sora_generate_video` to start video generation (supports text-to-video and image-to-video via `input_reference` parameter; reference images must match target video resolution and be in JPEG, PNG, or WebP format only), `mcp__sora-tools__sora_check_status` to poll job status, and `mcp__sora-tools__sora_get_video` to download completed videos
- **Simple agent runner package**: Added new `cyrus-simple-agent-runner` package for constrained agent queries that return one of a predefined set of responses (e.g., "yes", "no"). Features type-safe enumerated responses, comprehensive error handling, and progress tracking.
- **Image generation support**: Added GPT Image tools using OpenAI's Responses API with background mode. Two tools provide async image generation: `mcp__image-tools__gpt_image_generate` starts async image generation and returns a job ID, and `mcp__image-tools__gpt_image_get` checks status and downloads the image if ready (returns "not ready" if incomplete - agents can call again). Supports customizable size (1024x1024, 1536x1024, 1024x1536, auto), quality (low/medium/high/auto), background transparency, and output formats (PNG/JPEG/WebP). Uses gpt-5 model for tool invocation.

### Changed
- Updated @anthropic-ai/claude-agent-sdk from v0.1.13 to v0.1.14 - includes parity updates with Claude Code v2.0.14. See [@anthropic-ai/claude-agent-sdk v0.1.14 changelog](https://github.com/anthropics/claude-agent-sdk-typescript/blob/main/CHANGELOG.md#0114)
- **Breaking: OpenAI configuration naming**: Renamed repository config fields from `soraApiKey`/`soraOutputDirectory` to `openaiApiKey`/`openaiOutputDirectory` to reflect support for multiple OpenAI services (Sora and GPT Image). Update your repository config to use the new field names.

### Packages

#### cyrus-claude-runner
- cyrus-claude-runner@0.0.31

#### cyrus-core
- cyrus-core@0.0.19

#### cyrus-edge-worker
- cyrus-edge-worker@0.0.38

#### cyrus-ndjson-client
- cyrus-ndjson-client@0.0.24

#### cyrus-simple-agent-runner
- cyrus-simple-agent-runner@0.0.2

#### cyrus-ai (CLI)
- cyrus-ai@0.1.56

## [0.1.55] - 2025-10-09

### Added
- **Dynamic configuration updates**: Cyrus now automatically detects and applies changes to `~/.cyrus/config.json` without requiring a restart
  - Add or remove repositories on the fly while Cyrus continues running
  - Removed repositories stop all active sessions and post notification messages to Linear
  - Webhook connections automatically reconnect when tokens are updated
  - File watcher uses debouncing to handle rapid configuration changes smoothly

### Changed
- **Upgraded to official Linear MCP server**: Replaced the unofficial `@tacticlaunch/mcp-linear` stdio-based server with Linear's official HTTP-based MCP server (`https://mcp.linear.app/mcp`). This provides better stability and access to the latest Linear API features.
- Updated @anthropic-ai/claude-agent-sdk from v0.1.10 to v0.1.11 - includes parity updates with Claude Code v2.0.11. See [@anthropic-ai/claude-agent-sdk v0.1.11 changelog](https://github.com/anthropics/claude-agent-sdk-typescript/blob/main/CHANGELOG.md#0111---2025-01-09)

### Packages

#### cyrus-claude-runner
- cyrus-claude-runner@0.0.30

#### cyrus-core
- cyrus-core@0.0.18

#### cyrus-edge-worker
- cyrus-edge-worker@0.0.37

#### cyrus-ndjson-client
- cyrus-ndjson-client@0.0.23

#### cyrus-ai (CLI)
- cyrus-ai@0.1.55

## [0.1.54] - 2025-10-04

### Added
- **Automatic MCP config detection**: Cyrus now automatically detects and loads `.mcp.json` files in the repository root. The `.mcp.json` serves as a base configuration that can be extended by explicit `mcpConfigPath` settings, allowing for composable MCP server configurations.

### Fixed
- **Custom instructions now work correctly**: Fixed critical bug where `appendSystemPrompt` was being silently ignored, causing Cyrus to not follow custom instructions or agent guidance. The feature has been fixed to use the correct SDK API (`systemPrompt.append`), making custom prompts and Linear agent guidance work as intended.

### Packages

#### cyrus-claude-runner
- cyrus-claude-runner@0.0.29

#### cyrus-core
- cyrus-core@0.0.17

#### cyrus-edge-worker
- cyrus-edge-worker@0.0.36

#### cyrus-ndjson-client
- cyrus-ndjson-client@0.0.22

#### cyrus-ai (CLI)
- cyrus-ai@0.1.54

## [0.1.53] - 2025-10-04

### Added
- **Agent guidance injection**: Cyrus now automatically receives and includes both workspace-level and team-specific agent guidance from Linear in all prompts. When both types of guidance are configured, both are included in the prompt, with team-specific guidance taking precedence as specified by Linear's guidance system.

### Changed
- Updated @linear/sdk from v58.1.0 to v60.0.0 to support agent guidance feature

### Packages

#### cyrus-claude-runner
- cyrus-claude-runner@0.0.28

#### cyrus-core
- cyrus-core@0.0.16

#### cyrus-edge-worker
- cyrus-edge-worker@0.0.35

#### cyrus-ndjson-client
- cyrus-ndjson-client@0.0.21

#### cyrus-ai (CLI)
- cyrus-ai@0.1.53

## [0.1.52] - 2025-10-04

### Changed
- Version bump for all packages to ensure proper dependency resolution

### Packages

#### cyrus-claude-runner
- cyrus-claude-runner@0.0.27

#### cyrus-core
- cyrus-core@0.0.15

#### cyrus-edge-worker
- cyrus-edge-worker@0.0.34

#### cyrus-ndjson-client
- cyrus-ndjson-client@0.0.20

#### cyrus-ai (CLI)
- cyrus-ai@0.1.52

## [0.1.51] - 2025-10-04

### Fixed
- **Restored file-based settings loading**: Fixed regression from claude-agent-sdk update where CLAUDE.md files, settings files, and custom slash commands were not being loaded
  - Added explicit `settingSources: ["user", "project", "local"]` configuration to ClaudeRunner
  - This restores backwards compatibility with existing user configurations
  - See [Claude Code SDK Migration Guide](https://docs.claude.com/en/docs/claude-code/sdk/migration-guide#settings-sources-no-longer-loaded-by-default)

### Changed
- **Default model changed from opus to sonnet 4.5**: The default Claude model is now `sonnet` instead of `opus`
  - Fallback model changed from `sonnet` to `haiku`
  - Label-based model selection still available - users can add `opus`, `sonnet`, or `haiku` labels to issues to override the default
  - Affects all new sessions that don't explicitly specify a model in config
- Updated @anthropic-ai/claude-agent-sdk from v0.1.0 to v0.1.5 for latest Claude Agent SDK improvements
- Updated @anthropic-ai/sdk from v0.64.0 to v0.65.0 for latest Anthropic SDK improvements
  - Added support for Claude Sonnet 4.5 and context management features
  - See [@anthropic-ai/sdk v0.65.0 changelog](https://github.com/anthropics/anthropic-sdk-typescript/compare/sdk-v0.64.0...sdk-v0.65.0)

### Packages

#### cyrus-claude-runner
- cyrus-claude-runner@0.0.26

#### cyrus-core
- cyrus-core@0.0.14

#### cyrus-edge-worker
- cyrus-edge-worker@0.0.33

#### cyrus-ndjson-client
- cyrus-ndjson-client@0.0.19

#### cyrus-ai (CLI)
- cyrus-ai@0.1.51

## [0.1.50] - 2025-09-30

### Added
- **Global setup script support**: Added `global_setup_script` optional field in config.json
  - Runs before repository-specific `cyrus-setup.sh` when creating git worktrees
  - Supports ~ expansion for home directory paths
  - Same environment variables passed to both global and repository scripts (LINEAR_ISSUE_ID, LINEAR_ISSUE_IDENTIFIER, LINEAR_ISSUE_TITLE)
  - 5-minute timeout to prevent hanging scripts
  - Comprehensive error handling and logging for both global and repository scripts
  - Script failures don't prevent worktree creation
  - Cross-platform support (bash, PowerShell, cmd, bat)

- **Ephemeral agent activities for tool calls**: Standard tool calls now post ephemeral activities to Linear
  - Tool calls (except Task and TodoWrite) create ephemeral activities that disappear when replaced
  - Tool responses create non-ephemeral activities showing original tool name and input
  - Tool outputs are wrapped in `+++Tool Output` collapsible blocks (collapsed by default)
  - Tool errors display as "{ToolName} (Error)" for better clarity
  - Subtasks maintain arrow emoji (↪) prefix for visual hierarchy
  - TodoWrite tool results are skipped to prevent duplicate activities
  - Reduces visual clutter in Linear while preserving important information

### Changed
- **Linear SDK upgraded to v58.1.0**: Updated across all packages to support ephemeral agent activity field
  - Added `ephemeral: boolean` support for agent activities
  - Maintained backward compatibility with existing non-ephemeral activities

### Packages

#### cyrus-claude-runner
- cyrus-claude-runner@0.0.26

#### cyrus-core
- cyrus-core@0.0.14

#### cyrus-edge-worker
- cyrus-edge-worker@0.0.33

#### cyrus-linear-webhook-client
- cyrus-linear-webhook-client@0.0.3

#### cyrus-ndjson-client
- cyrus-ndjson-client@0.0.19

## [0.1.49] - 2025-09-29

### Changed
- **Migrated from Claude Code SDK to Claude Agent SDK**: Replaced `@anthropic-ai/claude-code` v1.0.128 with `@anthropic-ai/claude-agent-sdk` v0.1.0
  - Updated all imports and type references to use the new package name
  - Handled breaking change: SDK no longer uses Claude Code's system prompt by default - now explicitly requests Claude Code preset to maintain backward compatibility
  - No changes needed for settings sources as the codebase doesn't rely on automatic settings file loading
- Updated @anthropic-ai/sdk from v0.62.0 to v0.64.0 for latest Anthropic SDK improvements

### Packages

#### cyrus-claude-runner
- cyrus-claude-runner@0.0.25

#### cyrus-core
- cyrus-core@0.0.13

#### cyrus-edge-worker
- cyrus-edge-worker@0.0.32

#### cyrus-ai (CLI)
- cyrus-ai@0.1.49

## [0.1.48] - 2025-01-11

### Added
- **Direct OAuth authorization support**: The CLI can now handle OAuth authorization directly when `LINEAR_DIRECT_WEBHOOKS=true`
  - New `/oauth/authorize` endpoint in SharedApplicationServer for self-hosted OAuth flow
  - Automatic OAuth code exchange when using direct webhooks mode
  - Support for custom Linear OAuth applications via `LINEAR_CLIENT_ID` and `LINEAR_CLIENT_SECRET` environment variables
  - Maintains backward compatibility with proxy-based OAuth for standard deployments

### Packages

#### cyrus-edge-worker
- cyrus-edge-worker@0.0.31

#### cyrus-ai (CLI)
- cyrus-ai@0.1.48

## [0.1.47] - 2025-01-09

### Fixed
- Fixed webhook signature verification for LinearWebhookClient
  - Corrected signature verification to properly handle webhook payloads
  - Ensures webhook authenticity when using direct webhook forwarding mode
  - Resolves security validation issues in direct webhook configurations

### Packages

#### cyrus-linear-webhook-client
- cyrus-linear-webhook-client@0.0.2

#### cyrus-edge-worker
- cyrus-edge-worker@0.0.30

#### cyrus-ai (CLI)
- cyrus-ai@0.1.47

## [0.1.46] - 2025-01-09

### Added
- **Dynamic webhook client selection**: Support for choosing between proxy-based and direct webhook forwarding
  - New environment variable `LINEAR_DIRECT_WEBHOOKS` to control webhook client selection
  - When `LINEAR_DIRECT_WEBHOOKS=true`, uses new `linear-webhook-client` package for direct webhook forwarding
  - When unset or `false`, uses existing `ndjson-client` for proxy-based webhook handling
  - Maintains full backward compatibility with existing deployments
- **Sub-issue assignee inheritance with workspace context**: Sub-issues created by orchestrator agents now automatically inherit the same assignee as their parent issue, with complete workspace awareness
  - Enhanced label-prompt-template to include assignee information (`{{assignee_id}}` and `{{assignee_name}}`)
  - Added workspace teams context (`{{workspace_teams}}`) with team names, keys, IDs, and descriptions
  - Added workspace labels context (`{{workspace_labels}}`) with label names, IDs, and descriptions  
  - Updated orchestrator prompt instructions to require `assigneeId` parameter in sub-issue creation
  - Modified EdgeWorker to fetch and inject Linear workspace data (teams, labels, assignee) into orchestrator context
- **Mandatory verification framework for orchestrator agents**: Enhanced parent-child delegation with executable verification requirements
  - Parent orchestrators can now access child agent worktrees for independent verification
  - **Orchestrator prompt v2.2.0** with mandatory verification requirements in sub-issue descriptions
  - Child agents must provide detailed verification instructions (commands, expected outcomes, visual evidence)
  - Parents gain filesystem permissions to child worktrees during verification process
  - No more "verification theater" - actual executable validation required before merging child work
- **@cyrus /label-based-prompt command**: New special command for mention-triggered sessions
  - Use `@cyrus /label-based-prompt` in comments to trigger label-based prompts instead of mention prompts
  - Automatically determines and includes appropriate system prompts based on issue labels
  - Maintains full backwards compatibility with regular `@cyrus` mentions
  - Logged as "label-based-prompt-command" workflow type for easy identification
- **Tool restriction configuration**: New `disallowedTools` configuration option to explicitly block specific tools
  - Can be configured at global, repository, prompt type, and label-specific levels
  - Follows same hierarchy as `allowedTools` (label > prompt defaults > repository > global)
  - No default disallowed tools - only explicitly configured tools are blocked
  - Environment variable support: `DISALLOWED_TOOLS` for global defaults
  - Passed through to Claude Code via `disallowedTools` option
- **New Linear MCP tool**: `linear_agent_session_create_on_comment` for creating agent sessions on root comments
  - Enables orchestrator agents to trigger sub-agents on existing issue comment threads
  - Must be used with root comments only (not replies) due to Linear API constraints
  - Maintains parent-child session mapping for proper feedback routing

### Changed
- Updated @anthropic-ai/claude-code from v1.0.90 to v1.0.95 for latest Claude Code improvements. See [Claude Code v1.0.95 changelog](https://github.com/anthropics/claude-code/blob/main/CHANGELOG.md#1095)
- Replaced external cyrus-mcp-tools MCP server with inline tools using SDK callbacks for better performance
- Cyrus tools (file upload, agent session creation, feedback) now run in-process instead of via separate MCP server
- Enhanced orchestrator prompt to explicitly require reading/viewing all screenshots taken for visual verification

### Removed
- Removed cyrus-mcp-tools package in favor of inline tool implementation

## [0.1.45] - 2025-08-28

### Added
- New `cyrus-mcp-tools` package providing MCP tools for Linear integration
  - File upload capability: Upload files to Linear and get asset URLs for use in issues and comments
  - Agent session creation: Create AI/bot tracking sessions on Linear issues
  - **Give feedback tool: Allows parent sessions to send feedback to child sessions**
  - Automatically available in all Cyrus sessions without additional configuration
- PostToolUse hook integration for tracking parent-child agent session relationships
  - Automatically captures child agent session IDs when linear_agent_session_create tool is used
  - **Triggers child session resumption when linear_agent_give_feedback tool is used**
  - Maintains mapping of child sessions to parent sessions for hierarchical tracking
  - **Persistent storage of child-to-parent mappings across restarts**
  - Child session results are automatically forwarded to parent sessions upon completion
- New "orchestrator" label system prompt type
  - Joins existing "builder", "debugger", and "scoper" labels as a default option
  - Configured with read-only tools (cannot directly edit files)
  - Specializes in coordination and oversight of complex development tasks
  - Automatically triggered by "Orchestrator" label on Linear issues
- **Label-based Claude model selection**: You can now override the Claude model used for specific issues by adding labels
  - Add "opus", "sonnet", or "haiku" label to any Linear issue to force that model
  - Model labels take highest priority (overrides both repository and global settings)
  - Case-insensitive label matching for flexibility
  - Automatically sets appropriate fallback models (opus→sonnet, sonnet→haiku, haiku→haiku)

### Changed
- Updated @anthropic-ai/claude-code from v1.0.88 to v1.0.89 for latest Claude Code improvements. See [Claude Code v1.0.89 changelog](https://github.com/anthropics/claude-code/blob/main/CHANGELOG.md#1089)
- Upgraded @linear/sdk from v38/v55 to v58.0.0 across all packages for latest Linear API features
- Enhanced ClaudeRunner and EdgeWorker to support Claude Code SDK hooks for tool interception

### Packages

#### cyrus-mcp-tools
- cyrus-mcp-tools@0.3.0 - Already published (not part of this release)

#### cyrus-core
- cyrus-core@0.0.11

#### cyrus-claude-runner
- cyrus-claude-runner@0.0.23

#### cyrus-edge-worker
- cyrus-edge-worker@0.0.28

#### cyrus-ndjson-client
- cyrus-ndjson-client@0.0.17

#### cyrus-ai (CLI)
- cyrus-ai@0.1.45

## [0.1.44] - 2025-08-19

### Changed
- Updated @anthropic-ai/claude-code dependency to use exact version (1.0.83) instead of caret range for improved consistency
- Updated CLAUDE.md documentation with clearer MCP Linear integration testing instructions

### Packages

#### cyrus-claude-runner
- cyrus-claude-runner@0.0.22

#### cyrus-edge-worker
- cyrus-edge-worker@0.0.27

#### cyrus-ai (CLI)
- cyrus-ai@0.1.44

## [0.1.43] - 2025-08-18

### Added
- Model configuration support for Claude Pro users
  - Configure Claude model selection (priority order: env vars → repository config → global config → defaults)
  - Environment variables: `CYRUS_DEFAULT_MODEL` and `CYRUS_DEFAULT_FALLBACK_MODEL`
  - Global config: `defaultModel` and `defaultFallbackModel` in `~/.cyrus/config.json`
  - Repository-specific: `model` and `fallbackModel` fields per repository
  - Defaults: `"opus"` (primary) and `"sonnet"` (fallback)
  - Resolves errors for Claude Pro users who lack Opus model access

### Changed
- Updated @anthropic-ai/claude-code from v1.0.81 to v1.0.83 for latest Claude Code improvements. See [Claude Code v1.0.83 changelog](https://github.com/anthropics/claude-code/blob/main/CHANGELOG.md#1083)

### Fixed
- Fixed git worktree creation failures for sub-issues when parent branch doesn't exist remotely
  - Added proper remote branch existence checking before attempting worktree creation
  - Gracefully falls back to local parent branch or default base branch when remote parent branch is unavailable

### Packages

#### cyrus-claude-runner  
- cyrus-claude-runner@0.0.21

#### cyrus-edge-worker
- cyrus-edge-worker@0.0.26

#### cyrus-ai (CLI)
- cyrus-ai@0.1.43

## [0.1.42] - 2025-08-15

### Changed
- Updated @anthropic-ai/claude-code from v1.0.77 to v1.0.80 for latest Claude Code improvements. See [Claude Code v1.0.80 changelog](https://github.com/anthropics/claude-code/blob/main/CHANGELOG.md#1080)
- Updated @anthropic-ai/sdk from v0.59.0 to v0.60.0 for latest Anthropic SDK improvements

### Fixed
- Fixed issue where duplicate messages appeared in Linear when Claude provided final responses
  - Added consistent LAST_MESSAGE_MARKER to all prompt types to ensure Claude includes the special marker in final responses
  - Marker is automatically removed before posting to Linear, preventing duplicate content

### Packages

#### cyrus-core
- cyrus-core@0.0.10

#### cyrus-claude-runner  
- cyrus-claude-runner@0.0.20

#### cyrus-edge-worker
- cyrus-edge-worker@0.0.25

#### cyrus-ndjson-client
- cyrus-ndjson-client@0.0.16

#### cyrus-ai (CLI)
- cyrus-ai@0.1.42

## [0.1.41] - 2025-08-13

### Added
- Dynamic tool configuration based on system prompt labels
  - Restrict Claude's tools per task type: give debugger mode only read access, builder mode safe tools, etc.
  - Use case: scoper can only read files, debugger can't use Bash, builder gets full access
  - Use presets (`"readOnly"`, `"safe"`, `"all"`) or custom tool lists in your `labelPrompts` config
  - Improves security and keeps Claude focused on the right tools for each job
  - See [Configuration docs](https://github.com/ceedaragents/cyrus#configuration) for setup details

### Changed
- Updated @anthropic-ai/claude-code from v1.0.72 to v1.0.73 for latest Claude Code improvements

### Fixed
- Fixed Windows compatibility issues that caused agent failures on Windows systems
  - Replaced Unix-specific `mkdir -p` commands with cross-platform Node.js `mkdirSync` 
  - Implemented intelligent shell script detection supporting Windows (.ps1, .bat, .cmd) and Unix (.sh) scripts
  - Added graceful fallback for Windows users with Git Bash/WSL to still use bash scripts
  - Resolves "A subdirectory or file -p already exists" and "bash command not found" errors
- Resolved issue where Cyrus would fail to respond when it was initially delegated when the receiver was down
  - Now properly creates new sessions when prompted if none existed
  - Sessions are correctly initialized even when no prior session history exists
  - Improved code organization and type safety in session handling logic

### Packages

#### cyrus-core
- cyrus-core@0.0.10

#### cyrus-claude-runner  
- cyrus-claude-runner@0.0.19

#### cyrus-edge-worker
- cyrus-edge-worker@0.0.24

#### cyrus-ndjson-client
- cyrus-ndjson-client@0.0.16

#### cyrus-ai (CLI)
- cyrus-ai@0.1.41

## [0.1.40] - 2025-08-10

### Added
- Customer subscription validation for Cyrus Pro users
  - Automatically checks subscription status when using the default proxy with a customer ID
  - Blocks access if subscription is expired, cancelled, or invalid
  - Shows appropriate messages for returning customers vs new customers
  - Validates subscription when setting customer ID via `cyrus set-customer-id` command
- Label-based repository routing - Route Linear issues to different git repositories based on their labels
  - New `routingLabels` configuration option allows specifying which labels should route to a specific repository
  - Useful when multiple repositories handle issues from the same Linear team (e.g., backend vs frontend repos)
  - Label routing takes precedence over team-based routing for more granular control

### Changed
- Updated Linear SDK from v54 to v55.1.0 to support Agent Activity Signals
  - Stop button in Linear UI now sends a deterministic `stop` signal that Cyrus responds to immediately
  - When you click the stop button while Cyrus is working, it will cleanly halt all operations and confirm the stop action
  - The stop signal implementation ensures no work continues after the stop is requested
- Updated Anthropic AI SDK from v0.57.0 to v0.59.0 and Claude Code from v1.0.61 to v1.0.72 for improved Claude integration

### Packages

#### cyrus-core
- cyrus-core@0.0.9

#### cyrus-claude-runner  
- cyrus-claude-runner@0.0.18

#### cyrus-edge-worker
- cyrus-edge-worker@0.0.23

#### cyrus-ndjson-client
- cyrus-ndjson-client@0.0.15

#### cyrus-ai (CLI)
- cyrus-ai@0.1.40

## [0.1.39] - 2025-08-08

### Changed
- Simplified initial setup by removing configuration prompts for MCP, labels, Linear teams, allowed tools, and workspace directory
  - MCP configuration is now optional with no default prompt
  - Allowed tools default to all standard tools plus Bash(git:*) and Bash(gh:*) for immediate productivity
  - Label-based system prompts now have defaults: "Bug" for debugger mode, "Feature,Improvement" for builder mode, and "PRD" for scoper mode
  - Team-based routing defaults to all workspace issues (no team filtering)
  - Workspace directory automatically uses `~/.cyrus/workspaces/<repo-name>`
  - Streamlined first-time user experience with sensible defaults

### Added
- Configuration documentation in README explaining all customizable settings
- Link to configuration docs in CLI output after setup completion

### Fixed
- Fixed duplicate OAuth authorization messages during Linear login flow while ensuring browser still opens automatically

### Packages

#### cyrus-core
- cyrus-core@0.0.8

#### cyrus-claude-runner
- cyrus-claude-runner@0.0.17

#### cyrus-edge-worker
- cyrus-edge-worker@0.0.22

#### cyrus-ndjson-client
- cyrus-ndjson-client@0.0.15

#### cyrus-ai (CLI)
- cyrus-ai@0.1.39

## [0.1.38] - 2025-08-06

### Added
- Native Linear attachments (like Sentry error links) are now included in the issue context sent to Claude
  - Cyrus now fetches attachments using Linear's native attachment API
  - Attachments appear in a dedicated "Linear Issue Links" section in the prompt
  - Particularly useful for Sentry error tracking links and other external integrations
- New command **`cyrus add-repository`** - Add a new repository configuration, thanks new contributor @Maxim-Filimonov !
- Attachment support for comments - Cyrus now downloads and provides access to attachments added in Linear comments
  - Attachments are automatically downloaded when users post comments with URLs or files
  - Downloaded to `~/.cyrus/<workspace>/attachments` directory
  - Attachment manifest is generated and included in Claude's prompt
  - Attachments directory is always available to Claude during sessions
- Differentiation between issue delegation and @ mentions for more focused responses
  - @ mentions now trigger focused responses without system prompts
  - Delegations continue to use full system prompts for comprehensive task handling
  - Aligns with Linear's expected agent activity behavior
- Subscription management built right into the CLI (because who wants another dashboard?)
  - `cyrus billing` - Opens your Stripe portal to manage subscription, payment methods, and download invoices
  - `cyrus set-customer-id` - Saves your customer ID after signup (copy-paste friendly)
  - Interactive prompt on startup if you're using our proxy without a subscription
  - Self-hosting option for the DIY crowd who prefer their own Linear app and infrastructure
  - existed in v0.1.34 but was missing since then

### Fixed
- Fixed attachments not being accessible to Claude during active streaming sessions
  - Pre-create attachments directory for every session to ensure future attachments are accessible
  - Always include attachments directory in allowedDirectories configuration
- Fixed issue where messages from @ Cyrus mention comments weren't being added to context
- Fixed issue where sub-issue base branches weren't being added to the user-prompt template, causing Cyrus to create PRs against the default branch instead

### Packages

#### cyrus-core
- cyrus-core@0.0.8

#### cyrus-claude-runner
- cyrus-claude-runner@0.0.16

#### cyrus-edge-worker
- cyrus-edge-worker@0.0.21

#### cyrus-ndjson-client
- cyrus-ndjson-client@0.0.15

#### cyrus-ai (CLI)
- cyrus-ai@0.1.38

## [0.1.37] - 2025-08-03

### Fixed
- Fixed "RateLimit exceeded" and `Cannot query field "agentContext" on type "AgentActivity".` errors when interacting with Linear API by updating SDK from v52 to v54
  - Linear API had breaking changes that caused compatibility issues with SDK v52
  - The outdated SDK was triggering excessive API calls leading to rate limit errors
  - Upgrading to v54 resolves these compatibility issues and restores normal operation

### Packages

#### cyrus-core
- cyrus-core@0.0.8

#### cyrus-claude-runner
- cyrus-claude-runner@0.0.15

#### cyrus-edge-worker
- cyrus-edge-worker@0.0.20

#### cyrus-ndjson-client
- cyrus-ndjson-client@0.0.15

#### cyrus-ai (CLI)
- cyrus-ai@0.1.37

## [0.1.36] - 2025-08-01

### Added
- Instant response is now sent when receiving follow-up messages in an existing conversation, providing immediate feedback that Cyrus is working on the request
  - Shows "I've queued up your message as guidance" when Cyrus is still processing a previous request
  - Shows "Getting started on that..." when Cyrus is ready to process the new request immediately
- Parent branch inheritance for sub-issues - sub-issue branches now automatically use their parent issue's branch as the base instead of the default repository branch
  - Maintains proper Git hierarchy matching Linear's issue structure
  - Gracefully falls back to default base branch if parent branch doesn't exist
  - Clear logging shows branch inheritance decisions
- Model notification at thread initialization - Cyrus now announces which Claude model is being used (e.g., "Using model: claude-3-opus-20240229") when starting work on an issue
- Task tool execution markers in Linear comments - Cyrus now clearly indicates when automated Task tools are running
  - Tools invoked within a Task display "↪ ToolName" to indicate they're part of the Task
  - Shows "✅ Task Completed" when the Task finishes and displays the output from the Task

### Packages

#### cyrus-core
- cyrus-core@0.0.7

#### cyrus-claude-runner
- cyrus-claude-runner@0.0.14

#### cyrus-edge-worker
- cyrus-edge-worker@0.0.19

#### cyrus-ndjson-client
- cyrus-ndjson-client@0.0.14

#### cyrus-ai (CLI)
- cyrus-ai@0.1.36
## [0.1.35-alpha.0] - 2025-07-27

### Added
- Instant acknowledgment responses when Cyrus receives a request, providing immediate feedback to users
- Role mode notifications when issue labels trigger specific workflows (e.g., "Entering 'debugger' mode because of the 'Bug' label")
- You can now append custom instructions to Claude's system prompt via `appendInstruction` in repository config (~/.cyrus/config.json) - because sometimes Claude needs a gentle reminder that your variable names are art, not accidents

### Changed
- TodoWrite tool messages are now displayed as "thoughts" instead of "actions" in Linear for better visual organization

### Packages

#### cyrus-core
- cyrus-core@0.0.6-alpha.0

#### cyrus-claude-runner
- cyrus-claude-runner@0.0.13-alpha.0

#### cyrus-edge-worker
- cyrus-edge-worker@0.0.18-alpha.0

#### cyrus-ndjson-client
- cyrus-ndjson-client@0.0.13-alpha.0

#### cyrus-ai (CLI)
- cyrus-ai@0.1.35-alpha.0

## [0.1.33] - 2025-07-11

### CLI
- cyrus-ai@0.1.33

### Fixed
- Made conversation history of threads be resumable after Cyrus restarts
- Fixed the issue with continuity of conversation in a thread, after the first comment

### Packages

#### cyrus-core
- cyrus-core@0.0.6

#### cyrus-claude-runner
- cyrus-claude-runner@0.0.13

#### cyrus-edge-worker
- cyrus-edge-worker@0.0.18

#### cyrus-ndjson-client
- cyrus-ndjson-client@0.0.13

## [0.1.32] - 2025-07-09

### CLI
- cyrus-ai@0.1.32

### Fixed
- Missing prompt template file in published package (the one thing you need to actually run the thing)

### Packages

#### cyrus-edge-worker
- cyrus-edge-worker@0.0.17
  - Fixed missing prompt-template-v2.md in package files

## [0.1.31] - 2025-07-09

### CLI
- cyrus-ai@0.1.31

### Added
- Work on multiple tasks within a single Linear issue - each comment thread maintains its own Claude session, letting you tackle different parts of a problem in parallel without context mixing. New root comments start focused sessions that see the full conversation history in a threaded view (just like Linear's UI) while concentrating on your specific request
- Automatic ngrok tunnel setup for external access
  - No more manual port forwarding or reverse proxy setup required
  - Cyrus will ask for your ngrok auth token on first run and handle the rest
  - Free ngrok account required (sorry, we can't make the internet work by magic alone)
  - Skip ngrok setup if you prefer to handle networking yourself
- Webhook debugging via `CYRUS_WEBHOOK_DEBUG=true` environment variable - see exactly what Linear is (or isn't) sending you

### Fixed
- Fresh startup no longer crashes with "EdgeWorker not initialized" error when trying to connect to Linear
- OAuth flow now works properly on first run (turns out asking for credentials before having a way to receive them was... problematic)
- Git worktrees now work with local-only repositories (no more "fatal: 'origin' does not appear to be a git repository" when you're just trying to test things locally)
- Webhooks now register with the correct URL (ngrok/public URL instead of localhost)

### Packages

#### cyrus-edge-worker
- cyrus-edge-worker@0.0.16
- Added ngrok tunnel support for automatic public URL generation
- Fixed webhook URL registration to use public URLs
- Added getPublicUrl() method to SharedApplicationServer

#### cyrus-ndjson-client
- cyrus-ndjson-client@0.0.12
- Fixed webhook URL registration to use external server's public URL when available

## [0.1.30] - 2025-07-07

### CLI
- cyrus-ai@0.1.30

### Fixed
- Fixed critical crash issue where subprocess failures would bring down the entire application
  - Added global error handlers to prevent uncaught exceptions from terminating the process
  - Improved error isolation for individual Claude sessions - failures no longer affect other running sessions
  - Enhanced error logging with detailed stack traces for better debugging

### Packages

#### cyrus-edge-worker
- cyrus-edge-worker@0.0.15

## [0.1.28] - 2025-07-06

### CLI
- cyrus-ai@0.1.28

### Fixed
- Fixed critical streaming hang where sessions would never complete
  - Auto-completes streaming prompt when Claude sends result message
  - Prevents infinite wait in for-await loop

## [0.1.27] - 2025-07-06

### CLI
- cyrus-ai@0.1.27

### Changed
- Updated to use edge-worker 0.0.12 with fixed claude-runner dependency

## [0.1.26] - 2025-07-06

### CLI
- cyrus-ai@0.1.26

### Fixed
- Fixed critical streaming hang issue where Claude Code would block waiting for messages
  - Corrected `abortController` placement in query options (was at wrong nesting level)
  - Fixed system prompt parameter name (now uses `customSystemPrompt` as expected by Claude Code)

### Added
- Added `appendSystemPrompt` option to ClaudeRunner config for extending default system prompt

## [0.1.25] - 2025-07-06

### CLI
- cyrus-ai@0.1.25

### Fixed
- Fixed streaming session detection to prevent "I've queued up your message..." when sessions have completed
- Improved isStreaming() method to check both streaming state and session running status


## [0.1.23] - 2025-07-06

### CLI
- cyrus-ai@0.1.23

### Fixed
- Fixed streaming input sessions not properly cleaning up after completion
  - Resolves issue where "I've queued up your message..." appeared even after sessions had resolved
  - Properly closes input streams when Claude sessions complete naturally

### Added
- Added `cyrus check-tokens` command to validate all Linear OAuth tokens across repositories
- Added `cyrus refresh-token` command with OAuth flow integration to renew expired tokens
- Improved error handling for expired Linear tokens with graceful degradation
  - Shows clear error messages with suggested resolution steps
  - Continues running with valid repositories when some tokens are expired

### Changed
- Configuration file location moved from `.edge-config.json` in current directory to `~/.cyrus/config.json`
  - Automatically migrates existing `.edge-config.json` files to the new location
  - Uses standard user configuration directory for better cross-platform compatibility
  - Reports migration status when detected
- Default workspace directory changed from `{repository}/workspaces` to `~/.cyrus/workspaces/{repo-name}`
  - Centralizes all cyrus-related files in the user's home directory
  - Uses sanitized repository names as namespace folders
  - Existing configurations remain unchanged

## [0.1.22] - 2025-07-05

### CLI
- cyrus-ai@0.1.22

### Added
- Automatic Linear MCP (Model Context Protocol) server integration
  - Claude can now use Linear API tools directly within sessions
  - Automatically configures `@tacticlaunch/mcp-linear` server with repository's Linear token
  - Adds 30+ Linear MCP tools for issue management, comments, projects, and more
  - No additional configuration needed - works out of the box with existing Linear tokens

### Changed
- ClaudeRunner now supports array of MCP config paths for composable configurations
- ClaudeRunner supports inline MCP server configurations alongside file-based configs
- MCP configurations from files and inline sources are merged together

### Fixed
- Fixed webhook signature verification failures after restarting cyrus by extending edge worker registration TTL from 1 hour to 90 days
  - Resolves "Webhook signature verification failed for all registered handlers" error that occurred when cyrus was stopped and restarted
  - Edge worker registrations in the proxy now persist for 90 days instead of expiring after 1 hour

### Improved
- New comments on Linear issues queue up when Cyrus is already busy working, so that you can send multiple in a row ([#77](https://github.com/ceedaragents/cyrus/pull/77)) (now feed into existing Claude sessions instead of killing and restarting the session

### Packages

#### cyrus-claude-runner
- cyrus-claude-runner@0.0.8

#### cyrus-edge-worker
- cyrus-edge-worker@0.0.10

## [0.1.21] - 2025-07-05

### CLI
- cyrus-ai@0.1.21

### Added
- Added `CYRUS_HOST_EXTERNAL` environment variable to enable external server access ([#78](https://github.com/ceedaragents/cyrus/pull/78))
  - Set to `true` to listen on `0.0.0.0` (all interfaces) instead of `localhost`
  - Enables Docker container deployment and external webhook access scenarios
  - Maintains backward compatibility with `localhost` as default

### Changed
- **BREAKING**: Renamed `CYRUS_WEBHOOK_BASE_URL` to `CYRUS_BASE_URL` for clearer naming
  - **Action Required**: Update environment configuration to use `CYRUS_BASE_URL` instead of `CYRUS_WEBHOOK_BASE_URL`
  - **Legacy Support**: `CYRUS_WEBHOOK_BASE_URL` is still supported for backward compatibility but deprecated
  - The variable serves both webhook and OAuth callback purposes since they run on the same server

### Packages

#### cyrus-edge-worker
- cyrus-edge-worker@0.0.9

## [0.1.19] - 2025-07-04

### CLI
- cyrus-ai@0.1.19

### Added
- Added `CYRUS_OAUTH_CALLBACK_BASE_URL` environment variable to configure OAuth callback URL (defaults to `http://localhost:3457`) ([#69](https://github.com/ceedaragents/cyrus/pull/69))
- Added `CYRUS_OAUTH_CALLBACK_PORT` environment variable to configure OAuth callback port (defaults to `3457`)
- OAuth callback URL is now fully configurable for different deployment environments (Docker, remote development, custom domains)
- Supports `--env-file=path` option to load environment variables from custom file
- Added `CYRUS_BASE_URL` environment variable to configure base URL for edge workers ([#74](https://github.com/ceedaragents/cyrus/pull/74))
- Added `CYRUS_WEBHOOK_PORT` environment variable to configure webhook port (defaults to random port 3000-3999)
- Implemented shared webhook server architecture to eliminate port conflicts between multiple Linear tokens

### Changed
- **BREAKING**: Migrated from Server-Sent Events (SSE) to webhook-only architecture ([#74](https://github.com/ceedaragents/cyrus/pull/74))
  - **Action Required**: Edge workers now receive webhooks instead of SSE streams
  - **Action Required**: Set `CYRUS_BASE_URL` environment variable if using custom deployment URLs (e.g., ngrok tunnel, server domain)
  - **Action Required**: Set `CYRUS_WEBHOOK_PORT=3456` environment variable to ensure consistent webhook port
  - **Action Required**: Ensure edge workers can receive inbound HTTP requests on webhook ports
- Renamed repository setup script from `secretagentsetup.sh` to `cyrus-setup.sh`

### Fixed
- Resolved SSE connection reliability issues by migrating to webhook architecture
- Improved disconnection message formatting
- Removed duplicate disconnection logging

### Packages

#### cyrus-claude-runner
- Upgraded @anthropic-ai/claude-code dependency to version 1.0.31

## [0.0.3] - 2025-06-17

### Packages
- cyrus-claude-runner@0.0.3
- cyrus-core@0.0.3
- cyrus-edge-worker@0.0.3
- cyrus-ndjson-client@0.0.3

Initial changelog entry

## [0.1.9] - 2025-06-17

### CLI
- cyrus-ai@0.1.9

Initial changelog entry<|MERGE_RESOLUTION|>--- conflicted
+++ resolved
@@ -12,8 +12,7 @@
 
 ### Changed
 - Debugger workflow now proceeds directly from bug reproduction to fix implementation without requiring manual approval
-<<<<<<< HEAD
-- Updated @anthropic-ai/claude-agent-sdk from v0.1.25 to v0.1.27 - includes parity updates with Claude Code v2.0.27 and adds support for plugins field in Options. See [@anthropic-ai/claude-agent-sdk v0.1.27 changelog](https://github.com/anthropics/claude-agent-sdk-typescript/blob/main/CHANGELOG.md#0127)
+- Updated @anthropic-ai/claude-agent-sdk from v0.1.25 to v0.1.28 - includes parity updates with Claude Code v2.0.28 and fixes custom tools timing out after 30 seconds instead of respecting the MCP_TOOL_TIMEOUT environment variable. See [@anthropic-ai/claude-agent-sdk v0.1.28 changelog](https://github.com/anthropics/claude-agent-sdk-typescript/blob/main/CHANGELOG.md#0128)
 - All workflows (full-development, debugger-full, orchestrator-full) now end with concise summary instead of verbose summary
 - Non-summary subroutines (debugger-fix, debugger-reproduction, verifications, git-gh) now explicitly avoid posting Linear comments and end with brief 1-sentence completion messages
 - Orchestrator agents are now strongly discouraged from posting Linear comments to current issues; comments only used when triggering sub-agent sessions on child issues
@@ -27,9 +26,6 @@
 ### Fixed
 - Fixed bug where initial subroutine prompts were not applied to comment-triggered new sessions (only worked for assignment-based sessions)
 - Improved routing classification to correctly identify test-related requests (e.g., "add unit tests", "fix failing tests") as code work instead of planning tasks
-=======
-- Updated @anthropic-ai/claude-agent-sdk from v0.1.27 to v0.1.28 - includes parity updates with Claude Code v2.0.28 and fixes custom tools timing out after 30 seconds instead of respecting the MCP_TOOL_TIMEOUT environment variable. See [@anthropic-ai/claude-agent-sdk v0.1.28 changelog](https://github.com/anthropics/claude-agent-sdk-typescript/blob/main/CHANGELOG.md#0128)
->>>>>>> 42f94170
 
 ## [0.1.57] - 2025-10-12
 
